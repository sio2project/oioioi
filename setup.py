# -*- coding: utf-8 -*-

from __future__ import print_function

try:
    from setuptools import find_packages, setup
except ImportError:
    from ez_setup import use_setuptools

    use_setuptools()
    from setuptools import setup, find_packages

import os
import sys

if os.getuid() == 0:  # root
    print("ERROR: This setup.py cannot be run as root.", file=sys.stderr)
    print("ERROR: If you want to proceed anyway, hunt this", file=sys.stderr)
    print("ERROR: message and edit the source at your own risk.", file=sys.stderr)
    sys.exit(2)

<<<<<<< HEAD
PYTHON_VERSION = sys.version_info[0]

python2_specific_requirements = [
    "pdfminer>=20110515,<20131113",
    "slate",
    "django-supervisor",
    "supervisor",
]

python3_specific_requirements = [
    "pdfminer3k",
    "slate3k",
]

python23_universal_requirements = [
        "Django>=1.10,<1.11",  # when upgrading, upgrade also django-two-factor-auth!
        "pytz>=2013b",
        "sqlalchemy",
        "django-otp>=0.4.3,<0.5",  # latest version for Django 1.10 and django-two-factor-auth 1.6.*
        "beautifulsoup4",
        "PyYAML",
        "python-dateutil",
        "django-two-factor-auth<1.7",  # latest version for Django 1.10
        "django-formtools<2.2",  # latest version for Django 1.10 and
                                 # django-two-factor-auth 1.6.*; can be
                                 # removed after migration to Django 1.11

        "django-registration-redux>=1.6,<2.0",  # latest for Django 1.10

        "Celery>=3.1.15,<4.0.0",
        "coreapi>=2.3.0",
        "django-celery>=3.2",
        "dj-pagination>=2.3.3.final.0",
        "django-compressor==2.2",  # latest version
        "django-overextends>=0.4.1",
        "pygments",
        "django-libsass>=0.7",

        "django-debug-toolbar>=1.9.1,<1.10",  # latest version for Django 1.10
        "django-extensions>=1.0.0",
        "djangorestframework==3.8.2",       # latest version for Django 1.10
        "werkzeug",

        'pytest',
        'pytest-django',
        'pytest-html',
        'pytest-xdist',
        'pytest-cov',
        'requests',

        # http://stackoverflow.com/questions/31417964/importerror-cannot-import-name-wraps
        # ¯\_(ツ)_/¯
        "mock==1.0.1",

        "fpdf",
        "unicodecsv",
        "shortuuid",
        "enum34",
        "dnslib",
        "bleach>=3.1.0,<3.2",

        "chardet",

        "django-gravatar2",

        "django-mptt>=0.8.7,<0.9.1",  # latest version for Dango 1.11, supports 2.0
        "mistune",

        # Some of celery dependencies (kombu) require amqp to be <2.0.0
        "amqp<2.0.0",

        "pika",

        "sentry-sdk",
        "unidecode",

        # A library allowing to nest inlines in django admin.
        # Used in quizzes module for adding new quizzes.
        "django-nested-admin",

        # SIO2 dependencies:
        "filetracker>=2.1,<3.0",

        # Dependencies from external sources live in requirements.txt
=======
requirements = [
    "Django>=3.2,<3.3",  # when upgrading, upgrade also django-two-factor-auth!
    "pytz>=2013b,<=2021.1",
    "sqlalchemy<1.5",
    "beautifulsoup4<4.10",
    "PyYAML<5.5",
    "python-dateutil<2.9",
    "django-two-factor-auth==1.13.2",
    "django-formtools>=2.2,<=2.3",
    "django-registration-redux>=2.6,<=2.9",
    "Celery==4.4.7",
    "coreapi>=2.3.0,<2.4",
    "dj-pagination==2.5",
    "django-compressor==2.4.1",  # latest version
    "pygments<2.6",
    "django-libsass>=0.7,<=0.8",
    "django-debug-toolbar>=3.0,<=3.3",
    "django-extensions>=3.0,<=3.2",  # Django 2.2
    "djangorestframework>=3.10,<3.13",
    "werkzeug<1.1",
    'pytest==4.6.11',
    'pytest-metadata==1.11.0',
    'pytest-django==3.10.0',
    'pytest-html==1.22.1',
    'pytest-xdist==1.34.0',
    'pytest-cov>=2.11,<2.12',
    'requests<3',
    "fpdf<1.8",
    "unicodecsv<0.15",
    "shortuuid<1",
    "dnslib<0.10",
    "bleach>=3.1.0,<3.2",
    "chardet<4.1",
    "django-gravatar2<1.5",
    "django-mptt>=0.10,<=0.12",
    "mistune<0.9",
    "pika<1.3",
    "raven<6.11",
    "unidecode<1.3",
    "sentry-sdk",
    "fontawesomefree==6.1.1",
    # A library allowing to nest inlines in django admin.
    # Used in quizzes module for adding new quizzes.
    "django-nested-admin<3.4",
    # SIO2 dependencies:
    "filetracker>=2.1.5,<3.0",
    "django-simple-captcha>=0.5.16,<=0.5.18",
    # HOTFIX
    "phonenumbers<8.13",
    # this is the last pdfminer.six version to support python2
    "pdfminer.six==20191110",
    # https://stackoverflow.com/questions/73929564/entrypoints-object-has-no-attribute-get-digital-ocean
    "importlib-metadata<5.0",
>>>>>>> de6026fb
]

setup(
    name='oioioi',
    version='0.2.0.dev',
    description='The web frontend of the SIO2 Project contesting system',
    author='The SIO2 Team',
    author_email='sio2@sio2project.mimuw.edu.pl',
    url='http://sio2project.mimuw.edu.pl',
    install_requires=requirements,
    packages=find_packages(exclude=['ez_setup']),
    include_package_data=True,
    test_suite='oioioi.runtests.runtests',
    entry_points={
        'console_scripts': [
            'oioioi-create-config = oioioi.deployment.create_config:main',
        ],
    },
)<|MERGE_RESOLUTION|>--- conflicted
+++ resolved
@@ -19,92 +19,6 @@
     print("ERROR: message and edit the source at your own risk.", file=sys.stderr)
     sys.exit(2)
 
-<<<<<<< HEAD
-PYTHON_VERSION = sys.version_info[0]
-
-python2_specific_requirements = [
-    "pdfminer>=20110515,<20131113",
-    "slate",
-    "django-supervisor",
-    "supervisor",
-]
-
-python3_specific_requirements = [
-    "pdfminer3k",
-    "slate3k",
-]
-
-python23_universal_requirements = [
-        "Django>=1.10,<1.11",  # when upgrading, upgrade also django-two-factor-auth!
-        "pytz>=2013b",
-        "sqlalchemy",
-        "django-otp>=0.4.3,<0.5",  # latest version for Django 1.10 and django-two-factor-auth 1.6.*
-        "beautifulsoup4",
-        "PyYAML",
-        "python-dateutil",
-        "django-two-factor-auth<1.7",  # latest version for Django 1.10
-        "django-formtools<2.2",  # latest version for Django 1.10 and
-                                 # django-two-factor-auth 1.6.*; can be
-                                 # removed after migration to Django 1.11
-
-        "django-registration-redux>=1.6,<2.0",  # latest for Django 1.10
-
-        "Celery>=3.1.15,<4.0.0",
-        "coreapi>=2.3.0",
-        "django-celery>=3.2",
-        "dj-pagination>=2.3.3.final.0",
-        "django-compressor==2.2",  # latest version
-        "django-overextends>=0.4.1",
-        "pygments",
-        "django-libsass>=0.7",
-
-        "django-debug-toolbar>=1.9.1,<1.10",  # latest version for Django 1.10
-        "django-extensions>=1.0.0",
-        "djangorestframework==3.8.2",       # latest version for Django 1.10
-        "werkzeug",
-
-        'pytest',
-        'pytest-django',
-        'pytest-html',
-        'pytest-xdist',
-        'pytest-cov',
-        'requests',
-
-        # http://stackoverflow.com/questions/31417964/importerror-cannot-import-name-wraps
-        # ¯\_(ツ)_/¯
-        "mock==1.0.1",
-
-        "fpdf",
-        "unicodecsv",
-        "shortuuid",
-        "enum34",
-        "dnslib",
-        "bleach>=3.1.0,<3.2",
-
-        "chardet",
-
-        "django-gravatar2",
-
-        "django-mptt>=0.8.7,<0.9.1",  # latest version for Dango 1.11, supports 2.0
-        "mistune",
-
-        # Some of celery dependencies (kombu) require amqp to be <2.0.0
-        "amqp<2.0.0",
-
-        "pika",
-
-        "sentry-sdk",
-        "unidecode",
-
-        # A library allowing to nest inlines in django admin.
-        # Used in quizzes module for adding new quizzes.
-        "django-nested-admin",
-
-        # SIO2 dependencies:
-        "filetracker>=2.1,<3.0",
-
-        # Dependencies from external sources live in requirements.txt
-=======
 requirements = [
     "Django>=3.2,<3.3",  # when upgrading, upgrade also django-two-factor-auth!
     "pytz>=2013b,<=2021.1",
@@ -158,7 +72,6 @@
     "pdfminer.six==20191110",
     # https://stackoverflow.com/questions/73929564/entrypoints-object-has-no-attribute-get-digital-ocean
     "importlib-metadata<5.0",
->>>>>>> de6026fb
 ]
 
 setup(
