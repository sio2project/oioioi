--- conflicted
+++ resolved
@@ -22,57 +22,6 @@
 # All modules in the newest versions at the time of upgrade to Django 4.2
 # unless specified otherwise.
 requirements = [
-<<<<<<< HEAD
-    "Django>=3.2,<3.3",  # when upgrading, upgrade also django-two-factor-auth!
-    "pytz<2023",
-    "sqlalchemy<1.5",
-    "beautifulsoup4<4.12",
-    "PyYAML<6.1",
-    "python-dateutil<2.9",
-    "django-two-factor-auth==1.13.2",
-    "django-formtools<2.5",
-    "django-registration-redux>=2.6,<=2.9",
-    "Celery==4.4.7",
-    "coreapi>=2.3.0,<2.4",
-    "dj-pagination==2.5",
-    "django-compressor<4.4",  # latest version
-    "django-statici18n<2.4",
-    "pygments<2.14",
-    "django-libsass>=0.7,<=0.8",
-    "django-debug-toolbar<3.8",
-    "django-extensions<3.3",
-    "djangorestframework<3.15",
-    "werkzeug",
-    'pytest<8',
-    'pytest-metadata<2.1',
-    'pytest-django<4.6',
-    'pytest-html',
-    'pytest-xdist<3.3',
-    'pytest-cov',
-    'requests<3',
-    "fpdf<1.8",
-    "unicodecsv<0.15",
-    "dnslib<0.10",
-    "bleach<5.1",
-    "chardet<5.1",
-    "django-gravatar2<1.5",
-    "django-mptt<0.14",
-    "mistune==0.8.4",
-    "pika<1.4",
-    "raven<6.11",
-    "unidecode<1.4",
-    "sentry-sdk",
-    "fontawesomefree",
-    # A library allowing to nest inlines in django admin.
-    # Used in quizzes module for adding new quizzes.
-    "django-nested-admin<4.1",
-    # SIO2 dependencies:
-    "filetracker>=2.1.5,<3.0",
-    "django-simple-captcha",
-    # HOTFIX
-    "phonenumbers<8.13",
-    "pdfminer.six<=20221105",
-=======
     "Django>=4.2,<4.3",
     "pytz>=2023.3,<2023.4",
     "SQLAlchemy<2.0",   # 2.0 is breaking, also requires celery >= 5.3
@@ -86,6 +35,7 @@
     "coreapi>=2.3,<2.4",
     "dj-pagination>=2.5,<2.6",
     "django-compressor>=4.3,<4.4",
+    "django-statici18n<2.4",
     "Pygments>=2.15,<2.16",
     "django-libsass>=0.9,<0.10",
     "django-debug-toolbar",
@@ -115,11 +65,10 @@
     # Used in quizzes module for adding new quizzes.
     "django-nested-admin>=4.0,<4.1",
     # SIO2 dependencies:
-    "filetracker>=2.1,<3.0",
+    "filetracker[server]>=2.1,<3.0",
     "django-simple-captcha>=0.5,<=0.5.18",
     "phonenumbers>=8.13,<8.14",
     "pdfminer.six==20221105",
->>>>>>> 1190d0c1
     # https://stackoverflow.com/questions/73929564/entrypoints-object-has-no-attribute-get-digital-ocean
     "importlib-metadata<5.0",
     "supervisor<4.3",  # previously http://github.com/Supervisor/supervisor/zipball/master#egg=supervisor==4.0.0.dev0
