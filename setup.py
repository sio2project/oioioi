--- conflicted
+++ resolved
@@ -74,12 +74,10 @@
     "importlib-metadata==4.13.0",
     "supervisor==4.2.5",  # previously http://github.com/Supervisor/supervisor/zipball/master#egg=supervisor==4.0.0.dev0
     "django-supervisor@git+https://github.com/sio2project/django-supervisor#egg=django-supervisor",  # previously http://github.com/badochov/djsupervisor/zipball/master#egg=djsupervisor==0.4.0
-<<<<<<< HEAD
     "websockets>=15.0.1,<15.1.0",
     "aio-pika>=9.5.5,<9.6.0",
     "aiohttp>=3.12.2,<3.13.0",
     "cachetools>=6.0.0,<6.1.0",
-=======
     # Takes too much time during deployment
     "cffi==1.16.0",
     "django-appconf==1.0.6",
@@ -96,7 +94,6 @@
     "exceptiongroup>=1.2.1",
     "attrs>=23.2.0",
     "Automat>=22.10.0",
->>>>>>> eeb5e620
 ]
 
 setup(
