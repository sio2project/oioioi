--- conflicted
+++ resolved
@@ -35,17 +35,8 @@
     ("flush-db", "Clear database.", "{exec} web python manage.py flush --noinput", True),
     ("add-superuser", "Create admin_admin.",
      "{exec} web python manage.py loaddata ../oioioi/oioioi_cypress/cypress/fixtures/admin_admin.json"),
-<<<<<<< HEAD
-    ("test", "Run unit tests.", "{exec} web ../oioioi/test.sh"),
-    ("test-slow", "Run unit tests. (--runslow)", "{exec} web ../oioioi/test.sh --runslow"),
-    ("test-abc", "Run specific test file. The path is hardcoded in the toolbox.", 
-     "{exec} web ../oioioi/test.sh -v oioioi/contests/tests/tests.py::TestRulesVisibility"),
-    ("test-specific", "Run specific test file. You will be promted to enter the path to the test file, starting from oioioi/[...].",
-     "{exec} web ../oioioi/test.sh -v {module_path}"),
-=======
     ("test", "Run unit tests.", "{exec} web ../oioioi/test.sh {extra_args}"),
     ("test-slow", "Run unit tests. (--runslow)", "{exec} web ../oioioi/test.sh --runslow {extra_args}"),
->>>>>>> 6a13ee2c
     ("test-coverage", "Run coverage tests.",
      "{exec} 'web' ../oioioi/test.sh oioioi/problems --cov-report term --cov-report xml:coverage.xml --cov=oioioi {extra_args}"),
     ("cypress-apply-settings", "Apply settings for CyPress.",
@@ -68,42 +59,11 @@
         self.warn = _warn
 
     # If we use exec we should add -T for GitHub actions (disable tty).
-<<<<<<< HEAD
-    def fill_tty(self, disable=False):
-        # defining module_path is put here, as we need to format the entire command at once
-        # {module_path} is a placeholder for the test path only in the test-specific command
-        if "{module_path}" in self.command:
-            module_path = input("Enter full test module path (ex. oioioi/problems/tests/test_task_archive.py): ")
-
-            if os.path.exists(module_path):
-                if not module_path.startswith("oioioi/") or "tests" not in module_path or not module_path.endswith(".py"):
-                    Exception(f"File {module_path} is (most probably) not a test file. \
-                              If this is not correct, please edit the toolbox.")
-            else:
-                raise Exception(f"File {module_path} does not exist.")
-
-            print("Do you want to specify the test subclass? [y/N]")
-            while True:
-                choice = input().lower()
-                if not choice or "no".startswith(choice):
-                    self.command = self.command.format(exec="exec -T" if disable else "exec", module_path=module_path)
-                    break
-                elif "yes".startswith(choice):
-                    input_subclass = input("Enter subclass name: ")
-                    self.command = self.command.format(exec="exec -T" if disable else "exec",
-                                                        module_path=module_path + "::" + input_subclass)
-                    break
-                else:
-                    print("Please answer [yes] or [no].")
-        else:
-            self.command = self.command.format(exec="exec -T" if disable else "exec")
-=======
     def gen_full_command(self, disable=False):
         return self.command.format(
             exec="exec -T" if disable else "exec",
             extra_args=self.extra_args or "",
         )
->>>>>>> 6a13ee2c
 
     def long_str(self) -> str:
         return f"Option({self.arg}, Description='{self.help}', Command='{self.command}')"
