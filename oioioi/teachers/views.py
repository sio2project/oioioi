--- conflicted
+++ resolved
@@ -18,15 +18,9 @@
 from oioioi.teachers.models import RegistrationConfig, ContestTeacher, Teacher
 from oioioi.teachers.controllers import TeacherContestController
 from oioioi.teachers.forms import AddTeacherForm
-<<<<<<< HEAD
-from oioioi.base.permissions import enforce_condition, is_superuser, \
-        not_anonymous
-from oioioi.contests.utils import is_contest_admin
-=======
 from oioioi.base.permissions import enforce_condition, not_anonymous, \
     is_superuser, make_request_condition
 from oioioi.contests.utils import is_contest_admin, contest_exists
->>>>>>> 0c82b3a0
 
 @make_request_condition
 def is_teachers_contest(request):
@@ -65,14 +59,10 @@
     body = render_to_string('teachers/acceptance_email.txt', context)
     teacher.user.email_user(subject, body)
 
-<<<<<<< HEAD
-@enforce_condition(is_not_teacher)
-=======
 @account_menu_registry.register_decorator(_("Request teacher account"),
     lambda request: reverse(add_teacher_view),
     order=100)
 @enforce_condition(not_anonymous & is_not_teacher)
->>>>>>> 0c82b3a0
 def add_teacher_view(request):
     try:
         instance = Teacher.objects.get(user=request.user)
@@ -111,15 +101,10 @@
                 "new teacher."))
     return redirect('oioioiadmin:teachers_teacher_changelist')
 
-<<<<<<< HEAD
-@enforce_condition(is_contest_admin)
-@enforce_condition(is_teachers_contest)
-=======
 @contest_admin_menu_registry.register_decorator(_("Pupils"), lambda request:
         reverse(pupils_view, kwargs={'contest_id': request.contest.id}),
     order=30)
 @enforce_condition(contest_exists & is_teachers_contest & is_contest_admin)
->>>>>>> 0c82b3a0
 def pupils_view(request, contest_id):
     teachers = User.objects \
             .filter(teacher__contestteacher__contest=request.contest)
@@ -140,11 +125,7 @@
                 'other_contests': other_contests,
             })
 
-@enforce_condition(not_anonymous)
-<<<<<<< HEAD
-@enforce_condition(is_teachers_contest)
-=======
->>>>>>> 0c82b3a0
+@enforce_condition(not_anonymous & is_teachers_contest)
 def activate_pupil_view(request, contest_id, key):
     registration_config = get_object_or_404(RegistrationConfig,
             contest=request.contest)
@@ -176,13 +157,8 @@
     return redirect(reverse(pupils_view, kwargs={'contest_id':
         request.contest.id}))
 
-<<<<<<< HEAD
 @require_POST
-@enforce_condition(is_contest_admin)
-@enforce_condition(is_teachers_contest)
-=======
-@enforce_condition(contest_exists & is_contest_admin)
->>>>>>> 0c82b3a0
+@enforce_condition(contest_exists & is_teachers_contest & is_contest_admin)
 def set_registration_view(request, contest_id, value):
     registration_config = get_object_or_404(RegistrationConfig,
             contest=request.contest)
@@ -190,13 +166,8 @@
     registration_config.save()
     return redirect_to_pupils(request)
 
-<<<<<<< HEAD
 @require_POST
-@enforce_condition(is_contest_admin)
-@enforce_condition(is_teachers_contest)
-=======
-@enforce_condition(contest_exists & is_contest_admin)
->>>>>>> 0c82b3a0
+@enforce_condition(contest_exists & is_teachers_contest & is_contest_admin)
 def regenerate_key_view(request, contest_id):
     registration_config = get_object_or_404(RegistrationConfig,
             contest=request.contest)
@@ -204,13 +175,8 @@
     registration_config.save()
     return redirect_to_pupils(request)
 
-<<<<<<< HEAD
 @require_POST
-@enforce_condition(is_contest_admin)
-@enforce_condition(is_teachers_contest)
-=======
-@enforce_condition(contest_exists & is_contest_admin)
->>>>>>> 0c82b3a0
+@enforce_condition(contest_exists & is_teachers_contest & is_contest_admin)
 def delete_pupils_view(request, contest_id):
     ContestTeacher.objects.filter(contest=request.contest,
             teacher__user_id__in=request.POST.getlist('teacher')).delete()
@@ -218,13 +184,8 @@
             user_id__in=request.POST.getlist('pupil')).delete()
     return redirect_to_pupils(request)
 
-<<<<<<< HEAD
 @require_POST
-@enforce_condition(is_contest_admin)
-@enforce_condition(is_teachers_contest)
-=======
-@enforce_condition(contest_exists & is_contest_admin)
->>>>>>> 0c82b3a0
+@enforce_condition(contest_exists & is_teachers_contest & is_contest_admin)
 def bulk_add_pupils_view(request, contest_id, other_contest_id):
     other_contest = get_object_or_404(Contest, id=other_contest_id)
     if not request.user.has_perm('contests.contest_admin', other_contest):
