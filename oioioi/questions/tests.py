--- conflicted
+++ resolved
@@ -1,14 +1,10 @@
 from copy import deepcopy
 from datetime import datetime  # pylint: disable=E0611
 
-<<<<<<< HEAD
 try:
     import mock
 except ImportError:
-    import unittest.mock
-=======
-from unittest import mock
->>>>>>> 849c5bdf
+    from unittest import mock
 from django.contrib.auth.models import User
 from django.core import mail
 from django.test import RequestFactory
