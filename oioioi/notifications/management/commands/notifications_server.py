--- conflicted
+++ resolved
@@ -8,39 +8,9 @@
     help = "Runs the OIOIOI notifications server"
     requires_model_validation = False
 
-<<<<<<< HEAD
     def handle(self, *args, **options):
-        server = Server(settings.NOTIFICATIONS_SERVER_PORT,
-                        settings.NOTIFICATIONS_RABBITMQ_URL, settings.NOTIFICATIONS_OIOIOI_URL)
+        server = Server(settings.NOTIFICATIONS_SERVER_PORT, settings.NOTIFICATIONS_RABBITMQ_URL, settings.NOTIFICATIONS_OIOIOI_URL)
         try:
             asyncio.run(server.run())
         except KeyboardInterrupt:
-            pass  # Allow graceful shutdown on Ctrl+C
-=======
-    def add_arguments(self, parser):
-        parser.add_argument(
-            "-i",
-            "--install",
-            action="store_true",
-            help="install dependencies required by the server",
-        )
-
-    def handle(self, *args, **options):
-        path = os.path.join(os.path.dirname(__file__), "..", "..", "server")
-        os.chdir(path)
-        if options["install"]:
-            os.execlp("env", "env", "npm", "install")
-        else:
-            os.execlp(
-                "env",
-                "env",
-                "node",
-                "ns-main.js",
-                "--port",
-                settings.NOTIFICATIONS_SERVER_PORT.__str__(),
-                "--url",
-                settings.NOTIFICATIONS_OIOIOI_URL,
-                "--amqp",
-                settings.NOTIFICATIONS_RABBITMQ_URL,
-            )
->>>>>>> eeb5e620
+            pass  # Allow graceful shutdown on Ctrl+C