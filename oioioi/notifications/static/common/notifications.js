--- conflicted
+++ resolved
@@ -163,12 +163,8 @@
             console.warn(err);
             this.dropdownLoading = false;
             this.HEADER_REFRESH_SPINNER.removeClass("spinner");
-<<<<<<< HEAD
-            let text = gettext("A network error occured. Recent submissions list could not be loaded");
-=======
             this.setErrorState();
             let text = gettext("A network error occurred. Recent submissions list could not be loaded");
->>>>>>> 772a93a6
             this.TABLE_NOTIFICATIONS.html(
                 $("<span></span>").addClass("dropdown-item-text").text(text)
             );
