--- conflicted
+++ resolved
@@ -7,39 +7,23 @@
 class TestNotifications(TestCase):
     fixtures = ["test_users"]
 
-<<<<<<< HEAD
     def test_authenticate_success(self):
-        self.assertTrue(self.client.login(username='test_user'))
-        
-        url = reverse_lazy('notifications_authenticate')
-        response = self.client.post(
-            url, {'nsid': get_notifications_session(self.client.session).uid}
-        )
-        
+        self.assertTrue(self.client.login(username="test_user"))
+
+        url = reverse_lazy("notifications_authenticate")
+        response = self.client.post(url, {"nsid": get_notifications_session(self.client.session).uid})
+
         self.assertEqual(response.status_code, 200)
         resp_obj = response.json()
-        self.assertEqual(resp_obj['user'], '1001')
+        self.assertEqual(resp_obj["user"], "1001")
 
     def test_authenticate_failure(self):
-        url = reverse_lazy('notifications_authenticate')
+        url = reverse_lazy("notifications_authenticate")
 
-        # Test with invalid session ID        
-        response = self.client.post(url, {'nsid': '123123122'})
+        # Test with invalid session ID
+        response = self.client.post(url, {"nsid": "123123122"})
         self.assertEqual(response.status_code, 401)
 
         # Test with missing nsid parameter
         response = self.client.post(url, {})
-        self.assertEqual(response.status_code, 400)
-=======
-    def test_notifications(self):
-        self.assertTrue(self.client.login(username="test_user"))
-        url = reverse_lazy("notifications_authenticate")
-        response = self.client.post(url, {"nsid": get_notifications_session(self.client.session).uid})
-        resp_obj = response.json()
-        self.assertEqual(resp_obj["status"], "OK")
-        self.assertEqual(resp_obj["user"], "1001")
-        self.client.logout()
-        response = self.client.post(url, {"nsid": "123123122"})
-        resp_obj = response.json()
-        self.assertEqual(resp_obj["status"], "UNAUTHORIZED")
->>>>>>> eeb5e620
+        self.assertEqual(response.status_code, 400)