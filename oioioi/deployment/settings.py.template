from oioioi.default_settings import *
import os.path

# This should match INSTALLATION_CONFIG_VERSION in
# "oioioi/default_settings.py".
# Before you adjust it, you may consider visiting
# "https://github.com/sio2project/oioioi/blob/master/UPGRADING.rst#changes-in-the-deployment-directory".
CONFIG_VERSION = __CONFIG_VERSION__

# Enable debugging features.
#
# SET DEBUG = False FOR PRODUCTION DEPLOYMENT.
DEBUG = True

# Site name displayed in the title and used by sioworkersd
# to distinguish OIOIOI instances.
# SITE_NAME = 'OIOIOI'
# SITE_ID = 1

if DEBUG:
    TEMPLATES[0]['OPTIONS']['loaders'] = UNCACHED_TEMPLATE_LOADERS
else:
    # Cache compiled templates in production environment.
    TEMPLATES[0]['OPTIONS']['loaders'] = CACHED_TEMPLATE_LOADERS

# The APP_DIRS option is allowed only in template engines that have no custom
# loaders specified.
TEMPLATES[0]['APP_DIRS'] = False

# The website address as it will be displayed to users in some places,
# including but not limited to the mail notifications.
# Defaults to 'http://localhost'.
# PUBLIC_ROOT_URL = 'http://enter-your-domain-name-here.com/'

# See https://docs.djangoproject.com/en/1.5/ref/settings/#allowed-hosts
ALLOWED_HOSTS = ['oioioi', '127.0.0.1', 'localhost', 'web']

# The server to be run. Options are:
# 'django' - django's http server
# 'uwsgi' - uwsgi daemon
# 'uwsgi-http' - uwsgi deamon with built-in http server
# 'none' - nothing will be ran
# SERVER = 'none'

# DATABASES = {
#     'default': {
#         'ENGINE': 'django.db.backends.', # Add 'postgresql', 'mysql', 'sqlite3' or 'oracle'.
#         'NAME': '',                      # Or path to database file if using sqlite3.
#         'USER': '',                      # Not used with sqlite3.
#         'PASSWORD': '',                  # Not used with sqlite3.
#         'HOST': '',                      # Set to empty string for localhost. Not used with sqlite3.
#         'PORT': '',                      # Set to empty string for default. Not used with sqlite3.
#         'ATOMIC_REQUESTS': True,         # Don't touch unless you know what you're doing.
#     }
# }

# Local time zone for this installation. Choices can be found here:
# http://en.wikipedia.org/wiki/List_of_tz_zones_by_name
# although not all choices may be available on all operating systems.
# If running in a Windows environment this must be set to the same as your
# system time zone.
# TIME_ZONE = 'UTC'

# Language code for this installation. All choices can be found here:
# http://www.i18nguy.com/unicode/language-identifiers.html
# LANGUAGE_CODE = 'en'
# LANGUAGE_COOKIE_NAME = 'lang'

# URL prefix for static files.
# Example: "http://media.lawrence.com/static/"
# STATIC_URL = '/static/'

# Absolute filesystem path to the directory that will hold user-uploaded files.
# Example: "/home/media/media.lawrence.com/media/"
MEDIA_ROOT = '__DIR__/media'

# Absolute path to the directory static files should be collected to.
# Don't put anything in this directory yourself; store your static files
# in apps' "static/" subdirectories and in STATICFILES_DIRS.
# Example: "/home/media/media.lawrence.com/static/"
STATIC_ROOT = '__DIR__/static'

# Make this unique, and don't share it with anybody.
SECRET_KEY = '__SECRET__'

# Uncomment once oisubmit is used.
# OISUBMIT_MAGICKEY = '__OTHER_SECRET__'

# Email addresses to send error message reports.
# ADMINS = (
#     ('Your Name', 'youremail@example.com'),
# )

# Email addresses to send communication from users (for example requests for
# teacher accounts).
# MANAGERS = ADMINS

# SMTP server parameters for sending emails.
# EMAIL_USE_TLS = False
# EMAIL_HOST = 'mail'
# EMAIL_PORT = 25
# EMAIL_HOST_USER = ''
# EMAIL_HOST_PASSWORD = ''
# EMAIL_SUBJECT_PREFIX = '[OIOIOI] '

# Sender email address for messages sent by OIOIOI to users.
# DEFAULT_FROM_EMAIL = 'webmaster@localhost'

# Sender email address for error messages sent to admins.
# SERVER_EMAIL = DEFAULT_FROM_EMAIL

# Set to true to send user activation emails. Needs an SMTP server to be
# configured above.
# SEND_USER_ACTIVATION_EMAIL = False

# Set to True to show the link to the problemset with contests on navbar.
# PROBLEMSET_LINK_VISIBLE = True

# Set to true to show tags on the list of problems
# PROBLEM_TAGS_VISIBLE = False

# Enables problem statistics at the cost of some per-submission performance hit.
# Set to True if you want to see statistics in the Problemset and problem sites.
# After enabling you should use ./manage.py recalculate_statistics
# PROBLEM_STATISTICS_AVAILABLE = False

# Set to True to allow every logged in user to add problems directly to Problemset
# EVERYBODY_CAN_ADD_TO_PROBLEMSET = False

# DEFAULT_GLOBAL_PORTAL_AS_MAIN_PAGE = True

TEMPLATES[0]['OPTIONS']['context_processors'] += [
   'oioioi.base.processors.gravatar',
   'oioioi.contestlogo.processors.logo_processor',
   'oioioi.contestlogo.processors.icon_processor',
   # 'oioioi.notifications.processors.notification_processor',
   'oioioi.globalmessage.processors.global_message_processor',
   # 'oioioi.portals.processors.portal_processor',
   # 'oioioi.portals.processors.portals_main_page_link_visible',
]

MIDDLEWARE += (
   # 'oioioi.ipdnsauth.middleware.IpDnsAuthMiddleware',
   'oioioi.contestexcl.middleware.ExclusiveContestsMiddleware',
   # 'oioioi.ipdnsauth.middleware.ForceDnsIpAuthMiddleware',
)

# EXTRA MODULES
#
# Comment/uncomment components to disable/enable them.
#
# Additional components usually have to be prepended to the list in
# INSTALLED_APPS, because they may want to override some templates. But this is
# not always the case. Please consult the documentation of particular extension
# you're configuring.
#
# Some components need also corresponding lines in TEMPLATE_CONTEXT_PROCESSORS
# and/or AUTHENTICATION_BACKENDS commented/uncommented.

INSTALLED_APPS = (
    'oioioi.contestlogo',
    # 'oioioi.teachers',
    # 'oioioi.simpleui',
    # 'oioioi.ipdnsauth',
    # 'oioioi.ipauthsync',
    'oioioi.participants',
    'oioioi.oi',
    'oioioi.contestexcl',
    # 'oioioi.oisubmit',
    # 'oioioi.zeus',
    'oioioi.testrun',
    'oioioi.printing',
    'oioioi.scoresreveal',
    # 'oioioi.oireports',
    # 'oioioi.ontak',
    # 'oioioi.complaints',
    'oioioi.confirmations',
    'oioioi.acm',
    'oioioi.forum',
    # 'oioioi.disqualification',
    'oioioi.ctimes',
    'oioioi.suspendjudge',
    # 'oioioi.submitservice',
    'oioioi.timeline',
    # 'oioioi.amppz',
    'oioioi.balloons',
    'oioioi.statistics',
    'oioioi.publicsolutions',
    'oioioi.testspackages',
    # 'oioioi.pa',
    # 'oioioi.notifications',
    # 'oioioi.mailsubmit',
    # 'oioioi.portals',
    'oioioi.globalmessage',
    # 'oioioi.newsfeed',
    # 'oioioi.problemsharing',
    # 'oioioi.usergroups',
    # 'oioioi.usercontests',
    # 'oioioi.welcomepage',
) + INSTALLED_APPS

# If set to locations of flite and sox executables, enables audio playback
# of captcha. Audio output generated by flite (CAPTCHA_FLITE_PATH) is identical
# across multiple generations. To prevent potential security risk,
# CAPTCHA_SOX_PATH should be set as well, in order to inject random noise into
# audio files  generated by flite.
# If either sox or flite is installed and its location recognised by PATH
# variable, then corresponding setting will be set automatically.
# CAPTCHA_FLITE_PATH = ''
# CAPTCHA_SOX_PATH = ''
# CAPTCHA_BACKGROUND_COLOR = '#daedf4'
# CAPTCHA_IMAGE_SIZE = (250, 100)
# CAPTCHA_FONT_SIZE = 64
# CAPTCHA_LETTER_ROTATION = (-70, 70)

AUTHENTICATION_BACKENDS += (
    # 'oioioi.teachers.auth.TeacherAuthBackend',
    # 'oioioi.usercontests.auth.UserContestAuthBackend',
    # 'oioioi.ipdnsauth.backends.IpDnsBackend',
)

# ACCOUNT_ACTIVATION_DAYS = 7

# FILETRACKER_CLIENT_FACTORY = 'oioioi.filetracker.client.remote_storage_factory'
# DEFAULT_FILE_STORAGE = 'oioioi.filetracker.storage.FiletrackerStorage'

# FILETRACKER_SERVER_ENABLED = True

# Uncomment the following lines to enable remote access to Filetracker. This is
# needed if you install separate judging machines. Beware -- there is no
# authorization mechanism in Filetracker. Everyone who can access the server on
# the given port will be able to see all the files. It's recommended to have
# the judging machines on a separate physical network and listen only on the
# corresponding IP address.
# FILETRACKER_LISTEN_ADDR = '0.0.0.0'

# Uncomment and change this to run filetracker on non-default port.
# FILETRACKER_LISTEN_PORT = 9999

# When using distributed workers set this to url on which workers will be
# able to access filetracker server. When 'remote_storage_factory' is used,
# this also defines the filetracker server oioioi should connect to.
# FILETRACKER_URL = 'http://127.0.0.1:9999'

# When using a remote_storage_factory (it's the default storage factory)
# it's necessary to specify a cache directory
# in which the necessary files will be stored.
FILETRACKER_CACHE_ROOT = '__DIR__/cache'

# When using a remote storage it's recommended to enable a cache cleaner deamon
# which will periodically scan cache directory and remove files what aren't
# used. For a detailed description of each option, please read a cache cleaner
# configuration section in the sioworkersd documentation. Please note that
# the cache cleaner can delete *any* file found under FILETRACKER_CACHE_ROOT
# directory, so don't store other files there (unless you want them to be
# periodically deleted).
# FILETRACKER_CACHE_CLEANER_ENABLED = True
# FILETRACKER_CACHE_CLEANER_SCAN_INTERVAL = '1h'
# FILETRACKER_CACHE_CLEANER_CLEAN_LEVEL = '50'
# FILETRACKER_CACHE_SIZE = '8G'

# For dj_pagination
# PAGINATION_DEFAULT_WINDOW = 4
# PAGINATION_DEFAULT_MARGIN = 1
# FILES_ON_PAGE = 100
# PROBLEMS_ON_PAGE = 100
# QUESTIONS_ON_PAGE = 30
# SUBMISSIONS_ON_PAGE = 100
# PARTICIPANTS_ON_PAGE = 100
# TESTS_ON_PAGE = 100

# NUM_PANEL_SUBMISSIONS = 7

# NUM_DASHBOARD_SUBMISSIONS = 8
# NUM_DASHBOARD_MESSAGES = 8

# NUM_HINTS = 10
# NUM_RECENT_CONTESTS = 7
# NUM_RECENT_IN_MENU = 5

# REPLY_TEMPLATE_VISIBLE_NAME_LENGTH = 15

PROBLEM_SOURCES += (
   # 'oioioi.zeus.problem_sources.ZeusProblemSource',
)

# Set this to false if you don't need sioworkersd instance (e. g.
# because you use instance started by another instance of OIOIOI)
# RUN_SIOWORKERSD = True

# On which interface should the sioworkers receiver listen. You should
# set the address to 0.0.0.0 if you want remote workers to access
# your server.
# SIOWORKERS_LISTEN_ADDR = '127.0.0.1'
# SIOWORKERS_LISTEN_PORT = 7890

# URL to which sioworkersd should respond, when it has finished its job
# When set to None the default url will be created using the pattern
# http://$SIOWORKERS_LISTEN_ADDR:$SIOWORKERS_LISTEN_PORT
# SIOWORKERS_LISTEN_URL = None

# Set to false to disable workers running on the server machine.
# RUN_LOCAL_WORKERS = True

# Comment out the following options after you have downloaded the sandboxes
# with
#
#   manage.py download_sandboxes
#
# Before this only system compilers can be used.
# AVAILABLE_COMPILERS = SYSTEM_COMPILERS
# DEFAULT_COMPILERS = SYSTEM_DEFAULT_COMPILERS

# This setting sets the default compilers used throughout the platform.
# There should be an entry for every language supported with key being the same
# as in SUBMITTABLE_LANGUAGES and value contained in AVAILABLE_COMPILERS.
# By uncommenting the below dict you can change all or any one of them.
# DEFAULT_COMPILERS = {'C': 'gcc4_8_2_c99', 'C++': 'g++4_8_2_cpp11',
#                     'Pascal': 'fpc2_6_2', 'Java': 'java1_8',
#                     'Python': 'python'}

# Set the following option to false to enable the safe execution supervisor.
USE_UNSAFE_EXEC = True

# Default safe execution tool
# You can change the safe execution tool. Current options are:
# - "sio2jail" - (default) SIO2Jail
# - "cpu" - ptrace (measures real time)
# DEFAULT_SAFE_EXECUTION_MODE = "sio2jail"

# WARNING: setting this to False is experimental until we make sure that
# checkers do work well in sandbox
#
# Setting this to False will run checkers in sandbox. This option is
# independent to USE_UNSAFE_EXEC.
# USE_UNSAFE_CHECKER = True

# When USE_SINOLPACK_MAKEFILES equals True, the sinolpack upload workflow uses
# standard sinolpack makefiles, whose behaviour may be modified by a custom
# makefile.user file from a package. The makefiles' execution is not sandboxed,
# hence it should be disabled for untrusted contest admins.
# Whet it equals False, the upload workflow uses sioworkers for programs'
# execution (in a sandboxed environment, if USE_UNSAFE_EXEC is set to False).
USE_SINOLPACK_MAKEFILES = False

# When set to True untrusted users cannot upload sinol packages containing
# problem statement in HTML format (they must use PDF).
# Trusted users are users with superuser access or teachers (if oioioi.teachers
# app is enabled). This option has no effect for packages uploaded
# by management commands or if USE_SINOLPACK_MAKEFILES is enabled.
# We suggest enabling it when using oioioi.usercontests app.
# SINOLPACK_RESTRICT_HTML = False

# Scorers below are used for judging submissions without contests,
# eg. submitting to problems from problemset.
# DEFAULT_TEST_SCORER = \
#     'oioioi.programs.utils.discrete_test_scorer'
# DEFAULT_GROUP_SCORER = \
#     'oioioi.programs.utils.min_group_scorer'
# DEFAULT_SCORE_AGGREGATOR = \
#     'oioioi.programs.utils.sum_score_aggregator'

# Upper bounds for tests' time [ms] and memory [KiB] limits.
# MAX_TEST_TIME_LIMIT_PER_PROBLEM = 1000 * 60 * 60 * 30
# MAX_MEMORY_LIMIT_FOR_TEST = 256 * 1024

# DEFAULT_CONTEST = None
# ONLY_DEFAULT_CONTEST = False

# Contest mode - automatic activation of contests.
#
# Available choices are:
#   ContestMode.neutral - no contest is activated automatically,
# users have to explicitly enter into a contest specific page if they want
# to participate. They can visit both contest specific as well as non-contest
# specific pages.
#   ContestMode.contest_if_possible - if there exists a contest, users
# are automatically redirected to one when visiting a page which
# has a contest specific version, e.g. visiting index ('/') could redirect
# to "c" contest's dashboard page ('/c/c/dashboard') if there existed
# a contest "c". The contest picking algorithm is described in detail
# in oioioi.contests.middleware module.
# If a page requires that no contest is active (e.g. user's portal page
# from the "portals" app), it can still be visited and no redirection
# will be made.
#   ContestMode.contest_only - this setting is similar to the previous one
# except that pages requiring no contest to be active can only be visited
# by superusers (other users get "403 - Permission Denied").
#
# Some features may depend on this setting, e.g. the "portals" app requires
# that either the "neutral" or the "contest_if_possible" option is picked.
from oioioi.contests.current_contest import ContestMode
CONTEST_MODE = ContestMode.neutral

# RabbitMQ server URL for distributed workers.
#
# Uncomment once RabbitMQ is installed. By default SQLAlchemy is used,
# but this is unreliable and not intended for production.
# BROKER_URL = 'amqp://oioioi:oioioi@broker:5672//'

# The logs for one specific logger 'oioioi.zeus' will be
# stored in a specific file: `PROJECT_DIR/logs/zeus.log`.
LOGGING['handlers']['zeus_file'] = {
    'level': 'INFO',
    'class': 'logging.handlers.RotatingFileHandler',
    'filename': '__DIR__/logs/zeus.log',
    'maxBytes': 1024 * 1024 * 5, # 50 MB same as default in supervisord
    'backupCount': 10, # same as in supervisord
    'formatter': 'date_and_level',
}
LOGGING['loggers']['oioioi.zeus'] = {
    'handlers': ['zeus_file'],
    'level': 'DEBUG',
}

# Limits the duration of user contests.
# Comment out if you don't want to limit the user contests duration.
# import pytz
# from datetime import datetime
# USER_CONTEST_TIMEOUT = datetime(2020, 2, 7, 23, 0, 0, tzinfo=pytz.utc)

# Number of concurrently evaluated submissions (default is 1).
# EVALMGR_CONCURRENCY = 30

# Number of concurrently processed problem packages (default is 1).
# UNPACKMGR_CONCURRENCY = 1

# Email address for "Send Feedback" message.
# SZKOPUL_SUPPORT_EMAIL = None

# Google Analytics
# GOOGLE_ANALYTICS_TRACKING_ID = None

# Consent texts
# REGISTRATION_RULES_CONSENT = _("terms accepted")
# REGISTRATION_MARKETING_CONSENT = None
# REGISTRATION_PARTNER_CONSENT = None

# PRINTING_FONT_SIZE = 8  # in pt
# PRINTING_MAX_FILE_SIZE = 1024 * 100  # in kB
# PRINTING_MAX_FILE_PAGES = 10
# PRINTING_COMMAND = ['lp', '-o landscape', '-o sides=two-sided-short-edge']

# To get unlimited submissions count set to 0.
# DEFAULT_SUBMISSIONS_LIMIT = 10
# WARN_ABOUT_REPEATED_SUBMISSION = True

# Only used if 'testrun' app is enabled.
# To get unlimited test runs set to 0.
# DEFAULT_TEST_RUNS_LIMIT = 10

# MAIL_ADMINS_ON_GRADING_ERROR = True

# Message shortcut length in notification shown when an admin is editing
# a reply in a thread in which a new message was posted in the meantime.
# MEANTIME_ALERT_MESSAGE_SHORTCUT_LENGTH = 50

# Zeus configuration
ZEUS_INSTANCES = {
   # 'zeus_id': ('zeus_url', 'zeus_login', 'zeus_secret'),
}

# URL prefix (protocol, hostname and port)
# hit by the Zeus callback after a submission is judged
# ZEUS_PUSH_GRADE_CALLBACK_URL = 'https://sio2.dasie.mimuw.edu.pl'

# Delay between consecutive http requests for results.
# ZEUS_RESULTS_FETCH_DELAY = 3  # seconds
# ZEUS_CONNECTION_TIMEOUT = 10  # seconds
# ZEUS_SEND_RETRIES = 3
# ZEUS_RETRY_SLEEP = 1  # second

# Complaints
# COMPLAINTS_EMAIL = 'email_to_send_complaints_to'
# COMPLAINTS_SUBJECT_PREFIX = '[oioioi-complaints] '

# Cache
# To use the more efficient memcached, install it and uncomment the following:
# CACHES = {
#    'default': {
#        'BACKEND': 'django.core.cache.backends.memcached.MemcachedCache',
#        'LOCATION': '127.0.0.1:11211',
#    }
# }

# Ranking
# RANKINGSD_POLLING_INTERVAL = 0.5  # seconds
# RANKING_COOLDOWN_FACTOR = 2  # seconds
# RANKING_MIN_COOLDOWN = 5  # seconds
# RANKING_MAX_COOLDOWN = 100  # seconds

# Notifications configuration (client)
# This one is for JavaScript socket.io client.
# It should contain actual URL available from remote machines.
# NOTIFICATIONS_SERVER_URL = 'http://localhost:7887/'

# Notifications configuration (server)
# NOTIFICATIONS_SERVER_ENABLED = True

# URL connection string to a Notifications Server instance
# NOTIFICATIONS_OIOIOI_URL = 'http://localhost:8000/'

# URL connection string for RabbitMQ instance used by Notifications Server
# NOTIFICATIONS_RABBITMQ_URL = 'amqp://oioioi:oioioi@broker'

# Extra arguments for pika ConnectionParameters, see
# https://pika.readthedocs.io/en/stable/modules/parameters.html
# NOTIFICATIONS_RABBITMQ_EXTRA_PARAMS = {
    # 'heartbeat': 8
# }

# Port that the Notifications Server listens on
# NOTIFICATIONS_SERVER_PORT = 7887

# Cache timeout (in seconds) for livedata stream (used in some onsite
# competitions to show results online). Does not influence the data for
# admins or observers.
# LIVEDATA_CACHE_TIMEOUT = 30

# Submissions by (snail) mail
# MAILSUBMIT_CONFIRMATION_HASH_LENGTH = 5

# Maintenance mode settings
# CONTEST_PREFIX_RE = '^(/c/[a-z0-9_-]+)?'
# MAINTENANCE_MODE_REDIRECT_URL = '/maintenance/'
# MAINTENANCE_MODE_IGNORE_URLS = [
    # CONTEST_PREFIX_RE + MAINTENANCE_MODE_REDIRECT_URL + '$',
    # CONTEST_PREFIX_RE + '/login/$',
    # CONTEST_PREFIX_RE + '/logout/$',
# ]

# Domain to use for serving IP to hostname mappings
# using ./manage.py ipauth-dnsserver
# IPAUTH_DNSSERVER_DOMAIN = 'oioioi.example.com'

# Error reporting
# import sentry_sdk
# from sentry_sdk.integrations.django import DjangoIntegration
#
# def filter_sentry(event, hint):
#     extra = event.get('extra', {})
#     if extra.get('omit_sentry', False):
#         return None
#     return event
#
#
# sentry_sdk.init(
#     # Won't do anything with no dsn
#     # tip: append ?timeout=5 to avoid dropouts during high reporting traffic
#     dsn='',
#     integrations=[DjangoIntegration()],
#     before_send=filter_sentry,
# )

# Bonus to judging priority ang judging weight for each contest on this
# OIOIOI instance.
# DEFAULT_CONTEST_PRIORITY = 10
# DEFAULT_CONTEST_WEIGHT = 1000
# OIOIOI_INSTANCE_PRIORITY_BONUS = 0
# OIOIOI_INSTANCE_WEIGHT_BONUS = 0
# NON_CONTEST_PRIORITY = 0
# NON_CONTEST_WEIGHT = 1000

# Interval [in seconds] for mailnotifyd to wait before scanning the database
# for new messages to notify about
# MAILNOTIFYD_INTERVAL = 60

# If your contest has no access to the internet and you need MathJax typesetting,
# either whitelist this link or download your own copy of MathJax and link it here.
# MATHJAX_LOCATION = "https://cdnjs.cloudflare.com/ajax/libs/mathjax/2.7.1/"

# If set to True, usercontests will become read-only: it will be impossible to
# change, delete or submit to existing usercontests, as well as add new ones.
# This operation is fully reversible.
# ARCHIVE_USERCONTESTS = True

# FORUM_PAGE_SIZE = 15

# Check seems to be broken. https://stackoverflow.com/a/65578574
# SILENCED_SYSTEM_CHECKS = ['admin.E130']

# Experimental
<<<<<<< HEAD
# USE_ACE_EDITOR = False

# If set to True, contest admins will be able to log in as participants of contests they admin.
CONTEST_ADMINS_CAN_SU = False

# If set to False, contest admins switched to a participant will be able to make any type of request.
ALLOW_ONLY_GET_FOR_SU_CONTEST_ADMINS = True
=======
# USE_ACE_EDITOR = False
>>>>>>> 01397953
<|MERGE_RESOLUTION|>--- conflicted
+++ resolved
@@ -580,14 +580,10 @@
 # SILENCED_SYSTEM_CHECKS = ['admin.E130']
 
 # Experimental
-<<<<<<< HEAD
 # USE_ACE_EDITOR = False
 
 # If set to True, contest admins will be able to log in as participants of contests they admin.
 CONTEST_ADMINS_CAN_SU = False
 
 # If set to False, contest admins switched to a participant will be able to make any type of request.
-ALLOW_ONLY_GET_FOR_SU_CONTEST_ADMINS = True
-=======
-# USE_ACE_EDITOR = False
->>>>>>> 01397953
+ALLOW_ONLY_GET_FOR_SU_CONTEST_ADMINS = True