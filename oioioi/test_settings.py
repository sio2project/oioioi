# pylint: disable=wildcard-import
from oioioi.default_settings import *

TIME_ZONE = 'UTC'

SITE_ID = 1

ADMINS = [('Test admin', 'admin@example.com'),]

DATABASES = {
    'default': {
        'ENGINE': 'django.db.backends.sqlite3',
        'ATOMIC_REQUESTS': True,
    }
}

# Enable optional modules.
INSTALLED_APPS = [
    'oioioi.contestlogo',
    'oioioi.teachers',
    'oioioi.ipdnsauth',
    'oioioi.participants',
    'oioioi.oi',
    'oioioi.printing',
    'oioioi.zeus',
    'oioioi.testrun',
    'oioioi.scoresreveal',
    'oioioi.oireports',
    'oioioi.oisubmit',
    'oioioi.szkopul',
    'oioioi.complaints',
    'oioioi.contestexcl',
    'oioioi.forum',
    'oioioi.exportszu',
    'oioioi.plagiarism',
    'oioioi.similarsubmits',
    'oioioi.disqualification',
    'oioioi.confirmations',
    'oioioi.ctimes',
    'oioioi.acm',
    'oioioi.suspendjudge',
    'oioioi.submitservice',
    'oioioi.timeline',
    'oioioi.statistics',
    'oioioi.amppz',
    'oioioi.balloons',
    'oioioi.publicsolutions',
    'oioioi.testspackages',
    'oioioi.teams',
    'oioioi.pa',
    'oioioi.notifications',
    'oioioi.mailsubmit',
    'oioioi.globalmessage',
    'oioioi.portals',
    'oioioi.newsfeed',
    'oioioi.simpleui',
    'oioioi.livedata',
    'oioioi.usergroups',
    'oioioi.problemsharing',
    'oioioi.usercontests',
<<<<<<< HEAD
] + INSTALLED_APPS
=======
    'oioioi.mp',
) + INSTALLED_APPS
>>>>>>> a1c90999

TEMPLATES[0]['OPTIONS']['context_processors'] += [
    'oioioi.contestlogo.processors.logo_processor',
    'oioioi.contestlogo.processors.icon_processor',
    'oioioi.globalmessage.processors.global_message_processor',
    'oioioi.portals.processors.portal_processor',
]

AUTHENTICATION_BACKENDS += [
    'oioioi.base.tests.IgnorePasswordAuthBackend',
    'oioioi.teachers.auth.TeacherAuthBackend',
    'oioioi.usercontests.auth.UserContestAuthBackend',
]

MIDDLEWARE += [
    'oioioi.contests.middleware.CurrentContestMiddleware',
    'oioioi.base.tests.FakeTimeMiddleware',
]

TESTS = True
MOCK_RANKINGSD = True

SECRET_KEY = 'no_secret'
OISUBMIT_MAGICKEY = 'abcdef'
COMPRESS_ENABLED = False
COMPRESS_PRECOMPILERS = ()
CELERY_ALWAYS_EAGER = True
SIOWORKERS_BACKEND = 'oioioi.sioworkers.backends.LocalBackend'
FILETRACKER_CLIENT_FACTORY = 'filetracker.client.dummy.DummyClient'
FILETRACKER_URL = None
USE_UNSAFE_EXEC = True
USE_UNSAFE_CHECKER = True

AVAILABLE_COMPILERS = SYSTEM_COMPILERS
DEFAULT_COMPILERS = SYSTEM_DEFAULT_COMPILERS

USE_SINOLPACK_MAKEFILES = True
SINOLPACK_RESTRICT_HTML = False


COMPLAINTS_EMAIL = 'dummy@example.com'
COMPLAINTS_SUBJECT_PREFIX = '[oioioi-complaints] '

WARN_ABOUT_REPEATED_SUBMISSION = False

PROBLEM_SOURCES += ['oioioi.zeus.problem_sources.ZeusProblemSource',]

ZEUS_INSTANCES = {
    'dummy': ('__use_object__', 'oioioi.zeus.tests.ZeusDummyServer', ('', '', '')),
}

CACHES = {'default': {'BACKEND': 'django.core.cache.backends.dummy.DummyCache'}}

CONFIG_VERSION = INSTALLATION_CONFIG_VERSION

STATIC_ROOT = ''

# Do not print migrations DEBUG to console.
LOGGING['loggers']['django.db.backends.schema'] = {
    'handlers': ['console'],
    'level': 'INFO',
}<|MERGE_RESOLUTION|>--- conflicted
+++ resolved
@@ -58,12 +58,8 @@
     'oioioi.usergroups',
     'oioioi.problemsharing',
     'oioioi.usercontests',
-<<<<<<< HEAD
+    'oioioi.mp',
 ] + INSTALLED_APPS
-=======
-    'oioioi.mp',
-) + INSTALLED_APPS
->>>>>>> a1c90999
 
 TEMPLATES[0]['OPTIONS']['context_processors'] += [
     'oioioi.contestlogo.processors.logo_processor',
