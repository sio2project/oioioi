--- conflicted
+++ resolved
@@ -212,10 +212,7 @@
             'unanswered_questions': unanswered_questions,
             'oldest_unanswered_question': oldest_unanswered_question_date,
             'submissions_info': submissions_info,
-<<<<<<< HEAD
-            'tests_info': dict(tests_info)
-=======
+            'tests_info': dict(tests_info),
             'sys_error_count': sys_error_count,
->>>>>>> d501172a
         },
     )