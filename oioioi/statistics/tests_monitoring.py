from datetime import datetime, timezone  # pylint: disable=E0611

from django.contrib.auth.models import User
from django.test import RequestFactory
from django.urls import reverse

from oioioi.base.tests import TestCase, fake_time
from oioioi.contests.models import Contest, ProblemInstance
from oioioi.statistics.views import get_permissions_info, get_rounds_info


class TestContestMonitoringViews(TestCase):
    fixtures = [
        'test_users',
        'test_contest',
        'test_full_package',
        'test_problem_instance',
        'test_submission',
        'test_submission_another_user_for_statistics',
        'test_extra_rounds',
        'test_extra_problem',
        'test_permissions',
        'test_messages',
        'test_second_user_messages',
    ]

    def setUp(self):
        self.request = RequestFactory().request()
        self.request.user = User.objects.get(username='test_user')
        self.request.contest = Contest.objects.get()
        self.request.timestamp = datetime(2014, 8, 5, tzinfo=timezone.utc)

    def test_permissions_info(self):
        contest = Contest.objects.get()
        url = reverse('monitoring', kwargs={'contest_id': contest.id})
        self.assertTrue(self.client.login(username='test_admin'))

        with fake_time(datetime(2015, 8, 5, tzinfo=timezone.utc)):
            response = self.client.get(url)
            self.assertRegex(str(response.content), r"Admin</td>... *<td>1")
            self.assertRegex(str(response.content), r"Basic Admin</td>... *<td>1")
            self.assertRegex(str(response.content), r"Observer</td>... *<td>1")
            self.assertRegex(str(response.content), r"Personal Data</td>... *<td>1")
            self.assertRegex(str(response.content), r"Participant</td>... *<td>0")
            f = open("monitoring_page.html", "w")
            f.write(str(response.content))
            f.close()
<<<<<<< HEAD

    def test_round_info(self):
        contest = Contest.objects.get()
        with fake_time(datetime(2015, 7, 5, tzinfo=timezone.utc)):
            self.assertTrue(self.client.login(username='test_admin'))
            rounds_info = get_rounds_info(self.request)
            for ri in rounds_info:
                if ri['name'] == 'Past round':
                    self.assertTrue(ri['start_relative'] == 'Started')
                    self.assertTrue(ri['end_relative'] == 'Finished')
                if ri['name'] == 'Future round':
                    self.assertTrue(ri['start_relative'] == '360 days, 20:27:58')

    def test_attachments_info(self):
=======
    def test_questions_info(self):
        contest = Contest.objects.get()
        url = reverse('monitoring', kwargs={'contest_id': contest.id})
        self.assertTrue(self.client.login(username='test_admin'))

        with fake_time(datetime(2015, 8, 5, tzinfo=timezone.utc)):
            response = self.client.get(url)
            self.assertRegex(str(response.content), r"Unanswered questions</td>... *<td>2")
            self.assertRegex(str(response.content), r"Oldest unanswered question</td>... *<td>2012-09-07 13:14:24")
            self.assertRegex(str(response.content), r"Submissions with system errors</td>... *<td>2")
>>>>>>> 227503a6
<|MERGE_RESOLUTION|>--- conflicted
+++ resolved
@@ -22,6 +22,7 @@
         'test_permissions',
         'test_messages',
         'test_second_user_messages',
+        'test_submission_list_with_syserr'
     ]
 
     def setUp(self):
@@ -45,7 +46,6 @@
             f = open("monitoring_page.html", "w")
             f.write(str(response.content))
             f.close()
-<<<<<<< HEAD
 
     def test_round_info(self):
         contest = Contest.objects.get()
@@ -59,16 +59,16 @@
                 if ri['name'] == 'Future round':
                     self.assertTrue(ri['start_relative'] == '360 days, 20:27:58')
 
-    def test_attachments_info(self):
-=======
     def test_questions_info(self):
         contest = Contest.objects.get()
         url = reverse('monitoring', kwargs={'contest_id': contest.id})
         self.assertTrue(self.client.login(username='test_admin'))
-
         with fake_time(datetime(2015, 8, 5, tzinfo=timezone.utc)):
             response = self.client.get(url)
             self.assertRegex(str(response.content), r"Unanswered questions</td>... *<td>2")
             self.assertRegex(str(response.content), r"Oldest unanswered question</td>... *<td>2012-09-07 13:14:24")
             self.assertRegex(str(response.content), r"Submissions with system errors</td>... *<td>2")
->>>>>>> 227503a6
+
+
+    def test_attachments_info(self):
+        pass