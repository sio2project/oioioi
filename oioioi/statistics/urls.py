from django.urls import path
from django.urls import re_path

from oioioi.statistics import views

app_name = 'statistics'

contest_patterns = [
    re_path(
        r'^stat/(?P<category>[a-zA-Z]+)/(?P<object_name>[a-z0-9_-]+)$',
        views.statistics_view,
        name='statistics_view',
    ),
    re_path(
        r'^stat/(?P<category>[a-zA-Z]+)$',
        views.statistics_view,
        name='statistics_view_without_object',
    ),
<<<<<<< HEAD
    path('stat/', views.statistics_view, name='statistics_main'),
=======
    re_path(r'^stat/$', views.statistics_view, name='statistics_main'),
    re_path(r'^monitoring/$', views.monitoring_view, name='monitoring'),
>>>>>>> d3d52845
]<|MERGE_RESOLUTION|>--- conflicted
+++ resolved
@@ -16,10 +16,7 @@
         views.statistics_view,
         name='statistics_view_without_object',
     ),
-<<<<<<< HEAD
     path('stat/', views.statistics_view, name='statistics_main'),
-=======
     re_path(r'^stat/$', views.statistics_view, name='statistics_main'),
     re_path(r'^monitoring/$', views.monitoring_view, name='monitoring'),
->>>>>>> d3d52845
 ]