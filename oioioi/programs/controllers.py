--- conflicted
+++ resolved
@@ -23,11 +23,8 @@
     is_contest_admin,
     is_contest_basicadmin,
     is_contest_observer,
-<<<<<<< HEAD
     is_contest_archived,
-=======
     get_submission_message,
->>>>>>> c0e91ebf
 )
 from oioioi.evalmgr.tasks import (
     add_before_placeholder,
@@ -707,11 +704,8 @@
                     submission
                 ),
                 'can_admin': can_admin,
-<<<<<<< HEAD
                 'is_contest_archived': is_contest_archived(request),
-=======
                 'message': get_submission_message(request),
->>>>>>> c0e91ebf
             },
         )
 
