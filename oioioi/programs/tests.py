import os
import re
from collections import defaultdict
from datetime import datetime  # pylint: disable=E0611

import pytest
import six
from six import unichr
from six.moves import map, range, urllib, zip

from django.conf import settings
from django.contrib.admin.utils import quote
from django.contrib.auth.models import User
from django.core.exceptions import ImproperlyConfigured
from django.core.files.base import ContentFile
from django.test import RequestFactory
from django.test.utils import override_settings
from django.urls import reverse
from django.utils.html import escape, strip_tags
from django.utils.http import urlencode
from django.utils.timezone import utc
from oioioi.base.notification import NotificationHandler
from oioioi.base.tests import (
    TestCase,
    check_is_accessible,
    check_not_accessible,
    fake_time,
)
from oioioi.base.utils import memoized_property
from oioioi.base.utils.test_migrations import TestCaseMigrations
from oioioi.contests.models import Contest, ProblemInstance, Round, Submission
from oioioi.contests.scores import IntegerScore
from oioioi.contests.tests import PrivateRegistrationController, SubmitMixin
from oioioi.filetracker.tests import TestStreamingMixin
from oioioi.problems.models import Problem
from oioioi.programs import utils
from oioioi.programs.controllers import ProgrammingContestController
from oioioi.programs.handlers import make_report, collect_tests
from oioioi.programs.models import (
    ModelSolution,
    ProblemAllowedLanguage,
    ProgramSubmission,
    ReportActionsConfig,
    Test,
    LanguageOverrideForTest,
    TestReport,
    check_compilers_config,
)
from oioioi.programs.problem_instance_utils import get_allowed_languages_dict
from oioioi.programs.utils import form_field_id_for_langs
from oioioi.programs.views import _testreports_to_generate_outs
from oioioi.sinolpack.tests import get_test_filename


def extract_code(show_response):
    open_pre_start = show_response.content.find(b'<pre') + len(b'<pre')
    open_pre_end = show_response.content.find(b'>', open_pre_start) + 1
    close_pre_start = show_response.content.find(b'</pre>', open_pre_end)
    # Get substring and strip tags.
<<<<<<< HEAD
    show_response.content = strip_tags(show_response.content[open_pre_end:close_pre_start])


def extract_code_from_diff(show_response):
    pre_first = show_response.content.find(b'</pre>') + len(b'</pre>')
    pre_start = show_response.content.find(b'<pre>', pre_first) + len(b'<pre>')
    pre_end = show_response.content.find(b'</pre>', pre_first)
    # Get substring and strip tags.
    show_response.content = strip_tags(show_response.content[pre_start:pre_end])
=======
    show_response.content = strip_tags(six.ensure_text(show_response.content[preStart:preEnd], errors="replace"))
>>>>>>> 849c5bdf


class SubmitFileMixin(SubmitMixin):
    def submit_file(
        self,
        contest,
        problem_instance,
        file_size=1024,
        file_name='submission.cpp',
        kind='NORMAL',
        user=None,
    ):
        url = reverse('submit', kwargs={'contest_id': contest.id})

        file = ContentFile(b'a' * file_size, name=file_name)
        post_data = {'problem_instance_id': problem_instance.id, 'file': file}

        if user:
            post_data.update({'kind': kind, 'user': user})
        return self.client.post(url, post_data)

    def submit_code(
        self,
        contest,
        problem_instance,
        code='',
        prog_lang='C',
        send_file=False,
        kind='NORMAL',
        user=None,
    ):
        url = reverse('submit', kwargs={'contest_id': contest.id})
        file = ''
        if send_file:
            file = ContentFile('a' * 1024, name='a.c')
        langs_field_name = form_field_id_for_langs(problem_instance)

        if six.PY2:
            code = code.encode('utf-8')

        post_data = {
            'problem_instance_id': problem_instance.id,
            'file': file,
            'code': code,
            langs_field_name: prog_lang,
        }
        if user:
            post_data.update({'kind': kind, 'user': user})
        return self.client.post(url, post_data)


class TestProgrammingProblemController(TestCase):
    fixtures = [
        'test_users',
        'test_contest',
        'test_full_package',
        'test_problem_instance',
    ]

    def test_safe_exec_mode(self):
        problem_instance = ProblemInstance.objects.get(pk=1)
        self.assertEqual(problem_instance.controller.get_safe_exec_mode(), 'sio2jail')


class TestProgrammingContestController(TestCase):
    fixtures = [
        'test_users',
        'test_contest',
        'test_full_package',
        'test_problem_instance',
    ]

    def test_safe_exec_mode(self):
        # CAUTION: 'sio2jail' is default value with an important reason.
        #          CHANGE ONLY IF YOU KNOW WHAT YOU ARE DOING.
        #          If you do so, don't forget to update another controllers
        #          which are using default value and have to use 'sio2jail' mode
        #          like OIContestController and TeacherContestController.
        contest = Contest.objects.get()
        self.assertEqual(contest.controller.get_safe_exec_mode(), 'sio2jail')


class TestProgramsViews(TestCase, TestStreamingMixin):
    fixtures = [
        'test_users',
        'test_contest',
        'test_full_package',
        'test_problem_instance',
        'test_permissions',
        'test_submission',
    ]

    def test_submission_views(self):
        self.assertTrue(self.client.login(username='test_user'))
        submission = ProgramSubmission.objects.get(pk=1)
        kwargs = {
            'contest_id': submission.problem_instance.contest.id,
            'submission_id': submission.id,
        }
        # Download shown response.
        show_response = self.client.get(
            reverse('show_submission_source', kwargs=kwargs)
        )
        self.assertEqual(show_response.status_code, 200)
        # Download plain text response.
        download_response = self.client.get(
            reverse('download_submission_source', kwargs=kwargs)
        )
        # Extract code from <pre>'s
        extract_code(show_response)
        # Shown code has entities like &gt; - let's escape the plaintext.
        download_response_content = escape(
            self.streamingContent(download_response).decode('utf-8')
        )
        # Now it should work.
        self.assertEqual(download_response.status_code, 200)
        self.assertTrue(download_response.streaming)
        self.assertEqual(
            show_response.content.decode('utf-8'), download_response_content
        )
        self.assertIn('main()', show_response.content.decode('utf-8'))
        self.assertTrue(show_response.content.strip().endswith(b'}'))
        self.assertTrue(
            download_response['Content-Disposition'].startswith('attachment')
        )

    def test_test_views(self):
        self.assertTrue(self.client.login(username='test_admin'))
        self.client.get('/c/c/')  # 'c' becomes the current contest

        test = Test.objects.get(name='0')
        kwargs = {'test_id': test.id}
        response = self.client.get(reverse('download_input_file', kwargs=kwargs))
        self.assertStreamingEqual(response, b'1 2\n')
        response = self.client.get(reverse('download_output_file', kwargs=kwargs))
        self.assertStreamingEqual(response, b'3\n')

    def test_submissions_permissions(self):
        submission = Submission.objects.get(pk=1)
        test = Test.objects.get(name='0')
        for view in ['show_submission_source', 'download_submission_source']:
            check_not_accessible(
                self,
                view,
                kwargs={
                    'contest_id': submission.problem_instance.contest.id,
                    'submission_id': submission.id,
                },
            )
        check_not_accessible(
            self,
            'source_diff',
            kwargs={
                'contest_id': submission.problem_instance.contest.id,
                'submission1_id': submission.id,
                'submission2_id': submission.id,
            },
        )
        for view in ['download_input_file', 'download_output_file']:
            check_not_accessible(self, view, kwargs={'test_id': test.id})
        self.assertTrue(self.client.login(username='test_user'))
        for view in ['download_input_file', 'download_output_file']:
            check_not_accessible(self, view, kwargs={'test_id': test.id})
        self.assertTrue(self.client.login(username='test_contest_admin'))
        for view in ['download_input_file', 'download_output_file']:
            url = reverse(view, kwargs={'test_id': test.id})
            response = self.client.get(url)
            self.assertEqual(response.status_code, 200)

    def test_model_solutions_view(self):
        pi = ProblemInstance.objects.get()
        ModelSolution.objects.recreate_model_submissions(pi)

        self.client.get('/c/c/')  # 'c' becomes the current contest
        url = reverse('model_solutions', args=(pi.id,))

        self.assertTrue(self.client.login(username='test_admin'))
        response = self.client.get(url)

        no_whitespaces_content = re.sub(r"\s*", "", response.content.decode('utf-8'))
        for element in ['>sum<', '>sum1<', '>sumb0<', '>sums1<', '>100<', '>0<']:
            self.assertIn(element, no_whitespaces_content)

        self.assertNotContains(response, 'submission--INI_OK')
        self.assertContains(response, 'submission--INI_ERR', count=1)
        self.assertContains(response, 'submission--OK25', count=8)
        self.assertContains(response, 'submission--WA', count=5)
        self.assertContains(response, 'submission--CE', count=2)

        self.assertNotContains(response, 'submission--WA25')
        self.assertNotContains(response, 'submission--WA50')
        self.assertNotContains(response, 'submission-- ')
        self.assertNotContains(response, 'submission-- ')

        self.assertEqual(no_whitespaces_content.count('>10.00s<'), 5)


class TestSourceWithoutContest(TestCase):
    fixtures = [
        'test_users',
        'test_problem_instance_without_contest',
        'test_submission_source',
        'test_full_package',
    ]

    # Regressive test for SIO-2211.
    def test_source_permissions(self):
        submission = Submission.objects.get(pk=1)

        self.assertTrue(self.client.login(username='test_user'))
        check_is_accessible(
            self, 'show_submission_source', kwargs={'submission_id': submission.id}
        )

        self.assertTrue(self.client.login(username='test_admin'))
        check_is_accessible(
            self, 'show_submission_source', kwargs={'submission_id': submission.id}
        )

        self.assertTrue(self.client.login(username='test_user2'))
        check_not_accessible(
            self, 'show_submission_source', kwargs={'submission_id': submission.id}
        )


class TestHeaderLinks(TestCase):
    fixtures = [
        'test_users',
        'test_contest',
        'test_full_package',
        'test_problem_instance',
        'test_submission',
    ]

    def test_link_to_changelist_visibility(self):
        submission = Submission.objects.get(pk=1)
        kwargs = {
            'contest_id': submission.problem_instance.contest.id,
            'submission_id': submission.id,
        }

        # First check if admin can see the link.
        self.assertTrue(self.client.login(username='test_admin'))
        response = self.client.get(reverse('submission', kwargs=kwargs))
        link_url = reverse('oioioiadmin:contests_submission_changelist')
        link_url += "?" + urlencode({'pi': submission.problem_instance.problem.name})
        self.assertContains(
            response,
            '<a href="{}">{}</a>'.format(link_url, submission.problem_instance),
            html=True,
        )

        # And if normal user can't see it. Check just for href.
        self.assertTrue(self.client.login(username='test_user'))
        response = self.client.get(reverse('submission', kwargs=kwargs))
        self.assertNotContains(response, '<a href="{}">'.format(link_url), html=True)


class TestProgramsXssViews(TestCase, TestStreamingMixin):
    fixtures = [
        'test_users',
        'test_contest',
        'test_full_package',
        'test_problem_instance',
        'test_submission_xss',
    ]

    def test_submission_xss_views(self):
        self.assertTrue(self.client.login(username='test_user'))
        submission = Submission.objects.get(pk=1)
        kwargs = {
            'contest_id': submission.problem_instance.contest.id,
            'submission_id': submission.id,
        }
        # Download shown response.
        show_response = self.client.get(
            reverse('show_submission_source', kwargs=kwargs)
        )
        # Download plain text response.
        download_response = self.client.get(
            reverse('download_submission_source', kwargs=kwargs)
        )
        # Get code from diff view
        diff_response = self.client.get(
            reverse(
                'source_diff',
                kwargs={
                    'contest_id': submission.problem_instance.contest.id,
                    'submission1_id': submission.id,
                    'submission2_id': submission.id,
                },
            )
        )
        # Response status before extract_code
        self.assertEqual(show_response.status_code, 200)
        self.assertEqual(diff_response.status_code, 200)
        # Extract code from <pre>'s
        extract_code(show_response)
        extract_code_from_diff(diff_response)
        # Shown code has entities like &gt; - let's escape the plaintext.
        download_response_content = escape(
            self.streamingContent(download_response).decode('utf-8')
        )
        # Now it should work.
        self.assertEqual(download_response.status_code, 200)
        self.assertTrue(download_response.streaming)
        self.assertEqual(
            show_response.content.decode('utf-8'), download_response_content
        )
        self.assertNotContains(show_response, u'<script>')
        self.assertNotContains(diff_response, u'<script>')
        self.assertNotIn(download_response_content, u'<script>')
        self.assertContains(show_response, 'main()')
        self.assertContains(diff_response, 'main()')
        self.assertTrue(show_response.content.strip().endswith(b'}'))
        self.assertTrue(diff_response.content.strip().endswith(b'}'))
        self.assertTrue(
            download_response['Content-Disposition'].startswith('attachment')
        )


class TestOtherSubmissions(TestCase):
    fixtures = [
        'test_users',
        'test_contest',
        'test_full_package',
        'test_problem_instance',
        'test_submission',
        'test_submissions_CE',
    ]

    def _test_get(self, username):
        self.assertTrue(self.client.login(username=username))
        submission = Submission.objects.get(pk=1)
        kwargs = {
            'contest_id': submission.problem_instance.contest.id,
            'submission_id': submission.id,
        }
        response = self.client.get(reverse('submission', kwargs=kwargs))
        self.assertEqual(response.status_code, 200)
        self.assertContains(response, 'Other submissions for this problem')
        self.assertContains(response, 'submission--OK')
        self.assertContains(response, 'submission--CE')

    def test_admin(self):
        self._test_get('test_admin')

    def test_user(self):
        self._test_get('test_user')


class TestNoOtherSubmissions(TestCase):
    fixtures = [
        'test_users',
        'test_contest',
        'test_full_package',
        'test_problem_instance',
        'test_submission',
    ]

    def _test_get(self, username):
        self.assertTrue(self.client.login(username=username))
        submission = Submission.objects.get(pk=1)
        kwargs = {
            'contest_id': submission.problem_instance.contest.id,
            'submission_id': submission.id,
        }
        response = self.client.get(reverse('submission', kwargs=kwargs))
        self.assertEqual(response.status_code, 200)
        self.assertNotContains(response, 'Other submissions for this problem')
        self.assertContains(response, 'submission--OK')

    def test_admin(self):
        self._test_get('test_admin')

    def test_user(self):
        self._test_get('test_user')


class TestDiffView(TestCase):
    fixtures = [
        'test_users',
        'test_contest',
        'test_full_package',
        'test_problem_instance',
        'test_submission',
        'test_another_submission',
    ]

    def test_saving_button(self):
        self.assertTrue(self.client.login(username='test_admin'))
        submission = Submission.objects.get(pk=1)
        submission2 = Submission.objects.get(pk=2)
        kwargs = {
            'contest_id': submission.problem_instance.contest.id,
            'submission_id': submission.id,
        }
        response = self.client.get(reverse('submission', kwargs=kwargs))
        self.assertContains(response, 'id="diff-button-save"')
        response = self.client.get(reverse('save_diff_id', kwargs=kwargs))
        self.assertEqual(response.status_code, 200)
        response = self.client.get(reverse('submission', kwargs=kwargs))
        self.assertContains(response, 'id="diff-button-do"')
        kwargs2 = {
            'contest_id': submission.problem_instance.contest.id,
            'submission1_id': submission2.id,
            'submission2_id': submission.id,
        }
        self.assertContains(response, reverse('source_diff', kwargs=kwargs2))
        response = self.client.get(reverse('source_diff', kwargs=kwargs2))
        self.assertEqual(response.status_code, 200)
        response = self.client.get(reverse('submission', kwargs=kwargs))
        self.assertContains(response, 'id="diff-button-save"')

    def test_diff_view(self):
        self.assertTrue(self.client.login(username='test_admin'))
        submission1 = Submission.objects.get(pk=1)
        submission2 = Submission.objects.get(pk=2)
        kwargs = {
            'contest_id': submission1.problem_instance.contest.id,
            'submission1_id': submission1.id,
            'submission2_id': submission2.id,
        }
        kwargsrev = {
            'contest_id': submission1.problem_instance.contest.id,
            'submission1_id': submission2.id,
            'submission2_id': submission1.id,
        }
        response = self.client.get(reverse('source_diff', kwargs=kwargs))
        self.assertContains(response, reverse('source_diff', kwargs=kwargsrev))
        self.assertContains(response, 'diff-highlight diff-highlight__line left')
        self.assertContains(response, 'diff-highlight diff-highlight__line right')
        self.assertContains(response, 'diff-highlight diff-highlight__num left')
        self.assertContains(response, 'diff-highlight diff-highlight__num right')


class TestSubmission(TestCase, SubmitFileMixin):
    fixtures = [
        'test_users',
        'test_contest',
        'test_full_package',
        'test_problem_instance',
        'test_submission',
        'test_extra_problem',
    ]

    def setUp(self):
        self.assertTrue(self.client.login(username='test_user'))

    def test_submission_completed_notification(self):
        msg_count = defaultdict(int)
        messages = []

        @classmethod
        def fake_send_notification(
            cls,
            user,
            notification_type,
            notification_message,
            notificaion_message_arguments,
        ):
            if user.pk == 1002:
                msg_count['user_1002_notifications'] += 1
            if user.pk == 1001:
                msg_count['user_1001_notifications'] += 1
            messages.append((notification_message, notificaion_message_arguments))

        send_notification_backup = NotificationHandler.send_notification
        NotificationHandler.send_notification = fake_send_notification

        submission = Submission.objects.get(pk=1)
        controller = submission.problem_instance.contest.controller
        controller.submission_judged(submission)
        controller.submission_judged(submission, rejudged=True)

        # Check if a notification for user 1001 was send
        # And user 1002 doesn't received a notification
        self.assertEqual(msg_count['user_1001_notifications'], 1)
        self.assertEqual(msg_count['user_1002_notifications'], 0)

        self.assertEqual(len(messages), 1)
        self.assertIn('%(score)s', messages[0][0])
        self.assertIn('score', messages[0][1])
        self.assertEqual(messages[0][1]['score'], '34')

        NotificationHandler.send_notification = send_notification_backup

    @override_settings(WARN_ABOUT_REPEATED_SUBMISSION=True)
    def test_repeated_submission_fail(self):
        contest = Contest.objects.get()
        problem_instance = ProblemInstance.objects.get(pk=1)
        response = self.submit_file(contest, problem_instance)
        response = self.submit_file(contest, problem_instance)
        self.assertEqual(200, response.status_code)
        self.assertContains(response, 'Please resubmit')

    @override_settings(WARN_ABOUT_REPEATED_SUBMISSION=True)
    def test_repeated_submission_different_problems(self):
        contest = Contest.objects.get()
        problem_instance1 = ProblemInstance.objects.get(pk=1)
        problem_instance2 = ProblemInstance.objects.get(pk=2)
        response = self.submit_file(contest, problem_instance1)
        response = self.submit_file(contest, problem_instance2)
        self._assertSubmitted(contest, response)

    @override_settings(WARN_ABOUT_REPEATED_SUBMISSION=True)
    def test_repeated_submission_success(self):
        contest = Contest.objects.get()
        problem_instance = ProblemInstance.objects.get(pk=1)
        response = self.submit_file(contest, problem_instance)
        response = self.submit_file(contest, problem_instance)
        response = self.submit_file(contest, problem_instance)
        self._assertSubmitted(contest, response)

    def test_simple_submission(self):
        contest = Contest.objects.get()
        problem_instance = ProblemInstance.objects.get(pk=1)
        round = Round.objects.get()
        round.start_date = datetime(2012, 7, 31, tzinfo=utc)
        round.end_date = datetime(2012, 8, 10, tzinfo=utc)
        round.save()

        with fake_time(datetime(2012, 7, 10, tzinfo=utc)):
            response = self.submit_file(contest, problem_instance)
            self.assertEqual(200, response.status_code)
            self.assertContains(response, 'Sorry, there are no problems')

        with fake_time(datetime(2012, 7, 31, tzinfo=utc)):
            response = self.submit_file(contest, problem_instance)
            self._assertSubmitted(contest, response)

        with fake_time(datetime(2012, 8, 5, tzinfo=utc)):
            response = self.submit_file(contest, problem_instance)
            self._assertSubmitted(contest, response)

        with fake_time(datetime(2012, 8, 10, tzinfo=utc)):
            response = self.submit_file(contest, problem_instance)
            self._assertSubmitted(contest, response)

        with fake_time(datetime(2012, 8, 11, tzinfo=utc)):
            response = self.submit_file(contest, problem_instance)
            self.assertEqual(200, response.status_code)
            self.assertContains(response, 'Sorry, there are no problems')

    def test_huge_submission(self):
        contest = Contest.objects.get()
        problem_instance = ProblemInstance.objects.get(pk=1)
        response = self.submit_file(contest, problem_instance, file_size=102405)
        self.assertContains(response, 'File size limit exceeded.')
        self.assertNotContains(response, 'You have to either choose file or paste')

    def test_huge_code_length(self):
        contest = Contest.objects.get()
        problem_instance = ProblemInstance.objects.get(pk=1)
        code = 'a' * 102401
        response = self.submit_code(contest, problem_instance, code=code)
        self.assertContains(response, 'Code length limit exceeded.')

    def test_size_limit_accuracy(self):
        contest = Contest.objects.get()
        problem_instance = ProblemInstance.objects.get(pk=1)
        response = self.submit_file(contest, problem_instance, file_size=102400)
        self._assertSubmitted(contest, response)

    def test_submissions_limitation(self):
        contest = Contest.objects.get()
        problem_instance = ProblemInstance.objects.get(pk=1)
        problem_instance.submissions_limit = 2
        problem_instance.save()
        response = self.submit_file(contest, problem_instance)
        self._assertSubmitted(contest, response)
        response = self.submit_file(contest, problem_instance)
        self.assertEqual(200, response.status_code)
        self.assertContains(response, 'Submission limit for the problem')

    def _assertUnsupportedExtension(self, contest, problem_instance, name, ext):
        response = self.submit_file(
            contest, problem_instance, file_name='%s.%s' % (name, ext)
        )
        self.assertContains(response, 'Unknown or not supported file extension.')

    def test_extension_checking(self):
        contest = Contest.objects.get()
        problem_instance = ProblemInstance.objects.get(pk=1)
        self._assertUnsupportedExtension(contest, problem_instance, 'xxx', '')
        self._assertUnsupportedExtension(contest, problem_instance, 'xxx', 'e')
        self._assertUnsupportedExtension(contest, problem_instance, 'xxx', 'cppp')
        response = self.submit_file(contest, problem_instance, file_name='a.tar.cpp')
        self._assertSubmitted(contest, response)

    def test_code_pasting(self):
        contest = Contest.objects.get()
        problem_instance = ProblemInstance.objects.get(pk=1)
        response = self.submit_code(contest, problem_instance, 'some code')
        self._assertSubmitted(contest, response)
        response = self.submit_code(contest, problem_instance, 'some code', '')
        self.assertContains(response, 'You have to choose programming language.')
        response = self.submit_code(contest, problem_instance, '')
        self.assertContains(response, 'You have to either choose file or paste code.')
        response = self.submit_code(
            contest, problem_instance, 'some code', send_file=True
        )
        self.assertContains(response, 'You have to either choose file or paste code.')

    @override_settings(WARN_ABOUT_REPEATED_SUBMISSION=True)
    def test_pasting_unicode_code(self):
        contest = Contest.objects.get()
        problem_instance = ProblemInstance.objects.get(pk=1)
        response = self.submit_code(
            contest, problem_instance, unichr(12345), user='test_user'
        )
        self._assertSubmitted(contest, response)

    def test_limiting_extensions(self):
        contest = Contest.objects.get()
        problem_instance = ProblemInstance.objects.get(pk=1)
        self._assertUnsupportedExtension(
            contest, problem_instance, 'xxx', 'inv4l1d_3xt'
        )
        response = self.submit_file(contest, problem_instance, file_name='a.c')
        self._assertSubmitted(contest, response)


class TestSubmissionAdmin(TestCase):
    fixtures = [
        'test_users',
        'test_contest',
        'test_full_package',
        'test_problem_instance',
        'test_submission',
    ]

    def test_submissions_changelist(self):
        self.assertTrue(self.client.login(username='test_admin'))
        pi = ProblemInstance.objects.get()
        ModelSolution.objects.recreate_model_submissions(pi)

        self.client.get('/c/c/')  # 'c' becomes the current contest
        url = reverse('oioioiadmin:contests_submission_changelist')

        response = self.client.get(url)
        self.assertEqual(response.status_code, 200)
        self.assertContains(response, '(sum.c)')
        self.assertContains(response, 'test_user')
        self.assertContains(response, 'submission--OK')
        self.assertContains(response, 'submission_diff_action')


class TestSubmittingAsAdmin(TestCase):
    fixtures = [
        'test_users',
        'test_contest',
        'test_problem_instance',
        'test_full_package',
    ]

    def test_ignored_submission(self):
        self.assertTrue(self.client.login(username='test_user'))
        contest = Contest.objects.get()
        pi = ProblemInstance.objects.get()
        url = reverse('submit', kwargs={'contest_id': contest.id})
        response = self.client.get(url)
        self.assertEqual(response.status_code, 200)
        self.assertNotContains(response, 'IGNORED')

        self.assertTrue(self.client.login(username='test_admin'))
        response = self.client.get(url)
        self.assertEqual(response.status_code, 200)
        self.assertContains(response, 'IGNORED')

        data = {
            'problem_instance_id': pi.id,
            'file': open(get_test_filename('sum-various-results.cpp'), 'rb'),
            'user': 'test_user',
            'kind': 'IGNORED',
        }
        response = self.client.post(url, data, follow=True)
        self.assertEqual(response.status_code, 200)
        self.assertEqual(Submission.objects.count(), 1)
        submission = Submission.objects.get()
        self.assertEqual(submission.user.username, 'test_user')
        self.assertEqual(submission.kind, 'IGNORED')

        url = reverse('default_ranking', kwargs={'contest_id': contest.id})
        response = self.client.get(url)
        self.assertEqual(response.status_code, 200)
        self.assertNotContains(response, 'Test User')

        self.assertTrue(self.client.login(username='test_user'))
        url = reverse('my_submissions', kwargs={'contest_id': contest.id})
        response = self.client.get(url)
        self.assertEqual(response.status_code, 200)
        self.assertContains(response, 'Ignored')

    def test_submitting_as_self(self):
        self.assertTrue(self.client.login(username='test_admin'))
        contest = Contest.objects.get()
        pi = ProblemInstance.objects.get()
        url = reverse('submit', kwargs={'contest_id': contest.id})

        self.assertTrue(self.client.login(username='test_admin'))
        response = self.client.get(url)
        self.assertEqual(response.status_code, 200)
        self.assertContains(response, 'IGNORED')
        self.assertContains(response, 'NORMAL')

        f = open(get_test_filename('sum-various-results.cpp'), 'rb')
        data = {
            'problem_instance_id': pi.id,
            'file': f,
            'user': 'test_admin',
            'kind': 'NORMAL',
        }
        response = self.client.post(url, data, follow=True)
        self.assertEqual(response.status_code, 200)
        self.assertEqual(Submission.objects.count(), 1)
        submission = Submission.objects.get()
        self.assertEqual(submission.user.username, 'test_admin')
        self.assertEqual(submission.kind, 'NORMAL')

        ps = ProgramSubmission.objects.get()
        f.seek(0, os.SEEK_END)
        self.assertEqual(ps.source_length, f.tell())

        url = reverse('default_ranking', kwargs={'contest_id': contest.id})
        response = self.client.get(url)
        self.assertEqual(response.status_code, 200)
        self.assertNotContains(response, 'Test Admin')
        self.assertContains(response, 'no one in this ranking')


class PrivateProgrammingContestController(ProgrammingContestController):
    def registration_controller(self):
        return PrivateRegistrationController(self.contest)


class TestSubmittingAsContestAdmin(TestCase):
    fixtures = [
        'test_users',
        'test_contest',
        'test_full_package',
        'test_problem_instance',
        'test_permissions',
    ]

    def test_missing_permission(self):
        contest = Contest.objects.get()
        contest.controller_name = (
            'oioioi.programs.tests.PrivateProgrammingContestController'
        )
        contest.save()
        pi = ProblemInstance.objects.get()
        url = reverse('submit', kwargs={'contest_id': contest.id})

        self.assertTrue(self.client.login(username='test_contest_admin'))
        response = self.client.get(url)
        self.assertEqual(response.status_code, 200)
        self.assertContains(response, 'IGNORED')

        data = {
            'problem_instance_id': pi.id,
            'file': open(get_test_filename('sum-various-results.cpp'), 'rb'),
            'user': 'test_user',
            'kind': 'NORMAL',
        }
        response = self.client.post(url, data, follow=True)
        self.assertEqual(response.status_code, 200)
        self.assertEqual(Submission.objects.count(), 0)
        self.assertContains(response, 'enough privileges')


class TestSubmittingAsObserver(TestCase):
    fixtures = [
        'test_users',
        'test_contest',
        'test_full_package',
        'test_problem_instance',
        'test_permissions',
    ]

    def test_ignored_submission(self):
        self.assertTrue(self.client.login(username='test_observer'))
        contest = Contest.objects.get()
        pi = ProblemInstance.objects.get()
        url = reverse('submit', kwargs={'contest_id': contest.id})
        response = self.client.get(url)
        self.assertEqual(response.status_code, 200)
        self.assertNotContains(response, 'IGNORED')

        data = {
            'problem_instance_id': pi.id,
            'file': open(get_test_filename('sum-various-results.cpp'), 'rb'),
        }
        response = self.client.post(url, data, follow=True)
        self.assertEqual(response.status_code, 200)
        self.assertEqual(Submission.objects.count(), 1)
        submission = Submission.objects.get()
        self.assertEqual(submission.user.username, 'test_observer')
        self.assertEqual(submission.kind, 'IGNORED')

        url = reverse('default_ranking', kwargs={'contest_id': contest.id})
        response = self.client.get(url)
        self.assertEqual(response.status_code, 200)
        self.assertNotContains(response, 'Test Observer')

        url = reverse('my_submissions', kwargs={'contest_id': contest.id})
        response = self.client.get(url)
        self.assertEqual(response.status_code, 200)
        self.assertContains(response, 'Ignored')


class TestNotifications(TestCase):
    fixtures = [
        'test_users',
        'test_contest',
        'test_full_package',
        'test_problem_instance',
        'test_permissions',
        'test_submission',
    ]

    def test_initial_results_notification(self):
        msg_count = defaultdict(int)

        @classmethod
        def fake_send_notification(
            cls,
            user,
            notification_type,
            notification_message,
            notificaion_message_arguments,
        ):
            if user.pk == 1001 and notification_type == 'initial_results':
                msg_count['user_1001_notifications'] += 1

        send_notification_backup = NotificationHandler.send_notification
        NotificationHandler.send_notification = fake_send_notification
        make_report(
            {
                'compilation_result': 'OK',
                'submission_id': 1,
                'status': 'OK',
                'score': None,
                'max_score': None,
                'compilation_message': '',
                'tests': {},
                'rejudge': False,
            },
            'INITIAL',
        )

        # Check if a notification for user 1001 was sent
        self.assertEqual(msg_count['user_1001_notifications'], 1)
        NotificationHandler.send_notification = send_notification_backup


class TestScorers(TestCase):
    t_results_ok = (
        (
            {'exec_time_limit': 100, 'max_score': 100},
            {'result_code': 'OK', 'time_used': 0},
        ),
        (
            {'exec_time_limit': 100, 'max_score': 100},
            {'result_code': 'OK', 'time_used': 50},
        ),
        (
            {'exec_time_limit': 1000, 'max_score': 100},
            {'result_code': 'OK', 'time_used': 501},
        ),
        (
            {'exec_time_limit': 100, 'max_score': 100},
            {'result_code': 'OK', 'time_used': 75},
        ),
        (
            {'exec_time_limit': 1000, 'max_score': 100},
            {'result_code': 'OK', 'time_used': 999},
        ),
        ({'max_score': 100}, {'result_code': 'OK', 'time_used': 0}),
        ({'max_score': 100}, {'result_code': 'OK', 'time_used': 99999}),
    )

    t_results_ok_perc = (
        (
            {'exec_time_limit': 100, 'max_score': 100},
            {'result_code': 'OK', 'time_used': 0, 'result_percentage': 99},
        ),
        (
            {'exec_time_limit': 100, 'max_score': 100},
            {'result_code': 'OK', 'time_used': 75, 'result_percentage': 50},
        ),
        (
            {'exec_time_limit': 100, 'max_score': 100},
            {'result_code': 'OK', 'time_used': 75, 'result_percentage': 0},
        ),
        (
            {'exec_time_limit': 100, 'max_score': 100},
            {'result_code': 'OK', 'time_used': 99, 'result_percentage': 1},
        ),
    )

    t_results_unequal_max_scores = (
        (
            {'exec_time_limit': 100, 'max_score': 10},
            {'result_code': 'OK', 'time_used': 10},
        ),
        (
            {'exec_time_limit': 1000, 'max_score': 20},
            {'result_code': 'WA', 'time_used': 50},
        ),
    )

    t_expected_unequal_max_scores = [
        (IntegerScore(10), IntegerScore(10), 'OK'),
        (IntegerScore(0), IntegerScore(20), 'WA'),
    ]

    t_results_wrong = [
        (
            {'exec_time_limit': 100, 'max_score': 100},
            {'result_code': 'WA', 'time_used': 75},
        ),
        (
            {'exec_time_limit': 100, 'max_score': 100},
            {'result_code': 'RV', 'time_used': 75},
        ),
    ]

    t_expected_wrong = [
        (IntegerScore(0), IntegerScore(100), 'WA'),
        (IntegerScore(0), IntegerScore(100), 'RV'),
    ]

    def test_discrete_test_scorer(self):
        exp_scores = [100] * len(self.t_results_ok)
        exp_max_scores = [100] * len(self.t_results_ok)
        exp_statuses = ['OK'] * len(self.t_results_ok)
        expected = list(zip(exp_scores, exp_max_scores, exp_statuses))

        results = list(map(utils.discrete_test_scorer, *list(zip(*self.t_results_ok))))
        self.assertEqual(expected, results)

        results = list(
            map(utils.discrete_test_scorer, *list(zip(*self.t_results_wrong)))
        )
        self.assertEqual(self.t_expected_wrong, results)

        results = list(
            map(
                utils.discrete_test_scorer,
                *list(zip(*self.t_results_unequal_max_scores))
            )
        )
        self.assertEqual(self.t_expected_unequal_max_scores, results)

    def test_threshold_linear_test_scorer(self):
        exp_scores = [100, 100, 99, 50, 1, 100, 100]
        exp_max_scores = [100] * len(self.t_results_ok)
        exp_statuses = ['OK'] * len(self.t_results_ok)
        expected = list(zip(exp_scores, exp_max_scores, exp_statuses))

        results = list(
            map(utils.threshold_linear_test_scorer, *list(zip(*self.t_results_ok)))
        )
        self.assertEqual(expected, results)

        exp_scores = [99, 25, 0, 1]
        exp_max_scores = [100] * len(self.t_results_ok_perc)
        exp_statuses = ['OK'] * len(self.t_results_ok_perc)
        expected = list(zip(exp_scores, exp_max_scores, exp_statuses))

        results = list(
            map(utils.threshold_linear_test_scorer, *list(zip(*self.t_results_ok_perc)))
        )
        self.assertEqual(expected, results)

        malformed = (
            {'exec_time_limit': 100, 'max_score': 100},
            {'result_code': 'OK', 'time_used': 101},
        )
        self.assertEqual(
            utils.threshold_linear_test_scorer(*malformed), (0, 100, 'TLE')
        )

        results = list(
            map(utils.threshold_linear_test_scorer, *list(zip(*self.t_results_wrong)))
        )
        self.assertEqual(self.t_expected_wrong, results)

        results = list(
            map(
                utils.threshold_linear_test_scorer,
                *list(zip(*self.t_results_unequal_max_scores))
            )
        )
        self.assertEqual(self.t_expected_unequal_max_scores, results)

    @memoized_property
    def g_results_ok(self):
        # Tested elsewhere
        results = list(
            map(utils.threshold_linear_test_scorer, *list(zip(*self.t_results_ok[:4])))
        )
        dicts = [
            dict(score=sc.serialize(), max_score=msc.serialize(), status=st, order=i)
            for i, (sc, msc, st) in enumerate(results)
        ]
        return dict(list(zip(list(range(len(dicts))), dicts)))

    @memoized_property
    def g_results_wrong(self):
        results = list(
            map(utils.threshold_linear_test_scorer, *list(zip(*self.t_results_wrong)))
        )
        dicts = list(self.g_results_ok.values())
        dicts += [
            dict(
                score=sc.serialize(),
                max_score=msc.serialize(),
                status=st,
                order=(i + 10),
            )
            for i, (sc, msc, st) in enumerate(results)
        ]
        return dict(list(zip(list(range(len(dicts))), dicts)))

    @memoized_property
    def g_results_unequal_max_scores(self):
        results = list(
            map(
                utils.threshold_linear_test_scorer,
                *list(zip(*self.t_results_unequal_max_scores))
            )
        )
        dicts = list(self.g_results_wrong.values())
        dicts += [
            dict(
                score=sc.serialize(),
                max_score=msc.serialize(),
                status=st,
                order=(i + 20),
            )
            for i, (sc, msc, st) in enumerate(results)
        ]
        return dict(list(zip(list(range(len(dicts))), dicts)))

    def test_min_group_scorer(self):
        self.assertEqual((50, 100, 'OK'), utils.min_group_scorer(self.g_results_ok))
        self.assertEqual((0, 100, 'WA'), utils.min_group_scorer(self.g_results_wrong))
        with self.assertRaises(utils.UnequalMaxScores):
            utils.min_group_scorer(self.g_results_unequal_max_scores)

    def test_sum_group_scorer(self):
        self.assertEqual((349, 400, 'OK'), utils.sum_group_scorer(self.g_results_ok))
        self.assertEqual((349, 600, 'WA'), utils.sum_group_scorer(self.g_results_wrong))
        self.assertEqual(
            (359, 630, 'WA'), utils.sum_group_scorer(self.g_results_unequal_max_scores)
        )

    def test_sum_score_aggregator(self):
        self.assertEqual(
            (349, 400, 'OK'), utils.sum_score_aggregator(self.g_results_ok)
        )
        self.assertEqual(
            (349, 600, 'WA'), utils.sum_score_aggregator(self.g_results_wrong)
        )
        self.assertEqual(
            (359, 630, 'WA'),
            utils.sum_score_aggregator(self.g_results_unequal_max_scores),
        )


class TestUserOutsGenerating(TestCase):
    fixtures = [
        'test_users',
        'test_contest',
        'test_full_package',
        'test_problem_instance',
        'test_submission',
        'test_another_submission',
    ]

    def test_report_after_generate(self):
        self.assertTrue(self.client.login(username='test_admin'))
        contest = Contest.objects.get()
        submission = ProgramSubmission.objects.get(pk=1)
        url = reverse(
            'submission',
            kwargs={'contest_id': contest.id, 'submission_id': submission.id},
        )
        # test generate out href visibility
        response = self.client.get(url)
        self.assertEqual(response.status_code, 200)
        self.assertContains(response, '[generate out]', count=2)
        self.assertContains(response, 'Generate all', count=4)

        # test download out href visibility
        testreport = TestReport.objects.get(pk=6)
        # path to any existing file
        testreport.output_file = get_test_filename('sum-various-results.cpp')
        testreport.save()
        response = self.client.get(url)
        self.assertContains(response, '[generate out]', count=1)
        self.assertContains(response, '[download out]', count=1)

        # test filtering reports to generate user outs
        factory = RequestFactory()
        request = factory.request()
        request.contest = contest
        request.user = User.objects.get(username='test_admin')

        # test filtering and setting as processing test reports
        testreports = TestReport.objects.filter(submission_report=2)
        filtered = _testreports_to_generate_outs(request, testreports)
        # note that report with pk=6 related with test pk=3 has got
        # assigned output, so 3 lefts; 2 of them has AC status
        self.assertEqual(filtered, [2, 6, 5])
        # now all of that three are processing
        response = self.client.get(url)
        self.assertContains(response, '[processing]', count=1)
        filtered = _testreports_to_generate_outs(request, testreports)
        self.assertEqual(filtered, [])

        # test report visibility for user without permission
        self.assertTrue(self.client.login(username='test_user'))
        response = self.client.get(url)
        self.assertEqual(response.status_code, 200)
        self.assertNotContains(response, '[processing]')
        self.assertNotContains(response, 'Generate all')

        # test report visibility for user with permission
        ReportActionsConfig(
            problem=submission.problem_instance.problem, can_user_generate_outs=True
        ).save()
        response = self.client.get(url)
        self.assertEqual(response.status_code, 200)
        # Note that 3 test are processing (by admin), what user does not see
        self.assertNotContains(response, 'Processing')
        self.assertContains(response, '[generate out]', count=1)
        # one test has assigned output (e.g. generated by system)
        self.assertContains(response, '[download out]', count=1)
        self.assertContains(response, 'Generate all', count=4)

        # clicking generate on test which is already generated but by admin
        gen_url = reverse('generate_user_output', kwargs={'testreport_id': 5})
        response = self.client.post(gen_url, follow=True)
        self.assertEqual(response.status_code, 200)
        self.assertNotContains(response, '[generate out]')
        self.assertContains(response, '[processing]', count=1)

    def test_generate_and_download_user_permission(self):
        self.assertTrue(self.client.login(username='test_user'))
        self.client.get('/c/c/')  # 'c' becomes the current contest

        submission = ProgramSubmission.objects.get(pk=1)
        gen_url = reverse('generate_user_output', kwargs={'testreport_id': 5})
        down_one_url = reverse('download_user_output', kwargs={'testreport_id': 5})
        down_all_url = reverse(
            'download_user_output', kwargs={'submission_report_id': 2}
        )

        # post required for generate
        response = self.client.get(gen_url, follow=True)
        self.assertEqual(response.status_code, 405)
        response = self.client.post(gen_url, follow=True)
        self.assertEqual(response.status_code, 403)
        response = self.client.get(down_one_url, follow=True)
        self.assertEqual(response.status_code, 403)
        response = self.client.get(down_all_url, follow=True)
        self.assertEqual(response.status_code, 403)

        # test report visibility for user with permission
        ReportActionsConfig(
            problem=submission.problem_instance.problem, can_user_generate_outs=True
        ).save()
        response = self.client.post(gen_url, follow=True)
        self.assertEqual(response.status_code, 200)
        response = self.client.get(down_one_url, follow=True)
        self.assertEqual(response.status_code, 200)
        response = self.client.get(down_all_url, follow=True)
        self.assertEqual(response.status_code, 404)

        # test if results have not been published yet (2012-07-31)
        with fake_time(datetime(2012, 7, 29, 11, 11, tzinfo=utc)):
            response = self.client.post(gen_url, follow=True)
            self.assertEqual(response.status_code, 403)


class TestAdminInOutDownload(TestCase):
    fixtures = [
        'test_users',
        'test_contest',
        'test_full_package',
        'test_problem_instance',
        'test_submission',
    ]

    def test_report_href_visibility(self):
        self.assertTrue(self.client.login(username='test_admin'))
        contest = Contest.objects.get()
        submission = ProgramSubmission.objects.get(pk=1)
        url = reverse(
            'submission',
            kwargs={'contest_id': contest.id, 'submission_id': submission.id},
        )
        # test download in / out hrefs visibility
        response = self.client.get(url)
        self.assertEqual(response.status_code, 200)

        no_whitespaces_content = re.sub(r'\s*', '', response.content.decode('utf-8'))

        self.assertEqual(no_whitespaces_content.count('>out</a>'), 6)
        self.assertEqual(no_whitespaces_content.count('>in</a>'), 6)


class ContestWithJudgeInfoController(ProgrammingContestController):
    judged = False

    def submission_judged(self, submission, rejudged=False):
        super(ContestWithJudgeInfoController, self).submission_judged(
            submission, rejudged
        )
        ContestWithJudgeInfoController.judged = True


class TestRejudge(TestCase, SubmitFileMixin):
    fixtures = [
        'test_users',
        'test_contest',
        'test_full_package',
        'test_problem_instance',
        'test_submission',
        'test_extra_problem',
        'test_another_submission',
    ]

    def _set_active_tests(self, active_tests, all_tests):
        for test in all_tests:
            test.is_active = test.name in active_tests
            test.save()

    def _test_rejudge(
        self,
        submit_active_tests,
        rejudge_active_tests,
        rejudge_type,
        tests_subset,
        expected_ok,
        expected_re,
    ):
        self.assertTrue(self.client.login(username='test_user'))

        contest = Contest.objects.get()
        contest.controller_name = 'oioioi.programs.tests.ContestWithJudgeInfoController'
        contest.save()

        pi = ProblemInstance.objects.get(id=1)
        all_tests = Test.objects.filter(problem_instance=pi)

        self._set_active_tests(submit_active_tests, all_tests)

        submission = ProgramSubmission.objects.filter(id=3)
        if submission.exists():
            submission.delete()

        good_code = 'int main(void) { return 0; }'
        bad_code = 'int main(void) { return 1; }'

        ContestWithJudgeInfoController.judged = False
        self.submit_code(contest, pi, good_code)
        self.assertTrue(ContestWithJudgeInfoController.judged)

        submission = ProgramSubmission.objects.all().latest('id')

        reports = TestReport.objects.filter(
            submission_report__submission=submission, submission_report__status='ACTIVE'
        )
        for r in reports:
            self.assertIn(r.test_name, submit_active_tests)
            self.assertNotEqual(r.status, 'RE')

        submission.source_file.save('file.c', ContentFile(bad_code))

        self._set_active_tests(rejudge_active_tests, all_tests)

        ContestWithJudgeInfoController.judged = False
        submission.problem_instance.controller.judge(
            submission,
            is_rejudge=True,
            extra_args={'tests_to_judge': tests_subset, 'rejudge_type': rejudge_type},
        )
        self.assertTrue(ContestWithJudgeInfoController.judged)

        reports = TestReport.objects.filter(
            submission_report__submission=submission, submission_report__status='ACTIVE'
        )

        for r in reports:
            name = r.test_name
            status = r.status
            self.assertTrue((status == 'RE') == (name in expected_re))
            self.assertTrue((status == 'OK') == (name in expected_ok))

    def test_rejudge_full(self):
        self._test_rejudge(
            ['0', '1ocen', '1b', '3'],
            ['0', '1a', '1b', '2'],
            'FULL',
            [],
            [],
            ['0', '1a', '1b', '2'],
        )

        self._test_rejudge(['0', '1ocen'], [], 'FULL', {}, [], [])

    def test_rejudge_judged(self):
        self._test_rejudge(
            ['0', '1ocen', '1b', '3'],
            ['0', '1ocen', '1b', '3'],
            'JUDGED',
            ['0', '1a', '2', '3'],
            ['1ocen', '1b'],
            ['0', '3'],
        )

        self._test_rejudge(
            ['0', '1ocen', '1b', '3'],
            [],
            'JUDGED',
            ['0', '1a', '2', '3'],
            ['1ocen', '1b'],
            ['0', '3'],
        )

    def test_rejudge_new(self):
        self._test_rejudge(
            ['0', '1ocen', '1b', '3'],
            ['0', '1a', '1b', '2', '3'],
            'NEW',
            [],
            ['0', '1b', '3'],
            ['1a', '2'],
        )


class TestLimitsLimits(TestCase):
    fixtures = [
        'test_users',
        'test_contest',
        'test_full_package',
        'test_problem_instance',
        'test_submission',
    ]

    form_data = {
        'test_set-TOTAL_FORMS': 6,
        'test_set-INITIAL_FORMS': 6,
        'test_set-MIN_NUM_FORMS': 0,
        'test_set-MAX_NUM_FORMS': 0,
        'test_set-0-time_limit': 1000,
        'test_set-0-memory_limit': 1,
        'test_set-0-max_score': 10,
        'test_set-0-is_active': 'on',
        'test_set-0-problem_instance': 1,
        'test_set-0-id': 1,
        'test_set-1-time_limit': 1000,
        'test_set-1-memory_limit': 10,
        'test_set-1-max_score': 10,
        'test_set-1-is_active': 'on',
        'test_set-1-problem_instance': 1,
        'test_set-1-id': 4,
        'test_set-2-time_limit': 1000,
        'test_set-2-memory_limit': 10,
        'test_set-2-max_score': 10,
        'test_set-2-is_active': 'on',
        'test_set-2-problem_instance': 1,
        'test_set-2-id': 2,
        'test_set-3-time_limit': 1001,
        'test_set-3-memory_limit': 10,
        'test_set-3-max_score': 10,
        'test_set-3-is_active': 'on',
        'test_set-3-problem_instance': 1,
        'test_set-3-id': 3,
        'test_set-4-time_limit': 1000,
        'test_set-4-memory_limit': 101,
        'test_set-4-max_score': 10,
        'test_set-4-is_active': 'on',
        'test_set-4-problem_instance': 1,
        'test_set-4-id': 5,
        'test_set-5-time_limit': 1000,
        'test_set-5-memory_limit': 101,
        'test_set-5-max_score': 10,
        'test_set-5-is_active': 'on',
        'test_set-5-problem_instance': 1,
        'test_set-5-id': 6,
        'test_set-__prefix__-time-limit': '',
        'test_set-__prefix__-memory-limit': '',
        'test_set-__prefix__-max_score': 10,
        'test_set-__prefix__-is_active': 'on',
        'test_set-__prefix__-problem_instance': 3,
        'test_set-__prefix__-id': '',
        '_continue': 'Zapisz+i+kontynuuj+edycj%C4%99',
        'round': 1,
        'short_name': 'zad1',
        'submissions_limit': 10,
        'scores_reveal_config-TOTAL_FORMS': 1,
        'scores_reveal_config-INITIAL_FORMS': 0,
        'scores_reveal_config-MIN_NUM_FORMS': 0,
        'scores_reveal_config-MAX_NUM_FORMS': 1,
        'test_run_config-TOTAL_FORMS': 1,
        'test_run_config-INITIAL_FORMS': 0,
        'test_run_config-MIN_NUM_FORMS': 0,
        'test_run_config-MAX_NUM_FORMS': 1,
        'paprobleminstancedata-TOTAL_FORMS': 1,
        'paprobleminstancedata-INITIAL_FORMS': 0,
        'paprobleminstancedata-MIN_NUM_FORMS': 0,
        'paprobleminstancedata-MAX_NUM_FORMS': 1,
    }

    def edit_settings(self):
        self.assertTrue(self.client.login(username='test_admin'))
        self.client.get('/c/c/')
        return self.client.post(
            reverse(
                'oioioiadmin:contests_probleminstance_change',
                kwargs={'contest_id': 'c'},
                args=[1],
            ),
            self.form_data,
            follow=True,
        )

    @override_settings(MAX_TEST_TIME_LIMIT_PER_PROBLEM=6000)
    def test_time_limit(self):
        response = self.edit_settings()
        self.assertContains(
            response,
            "Sum of time limits for all tests is too big. It&#39;s "
            "7s, but it shouldn&#39;t exceed 6s.",
        )

    @override_settings(MAX_MEMORY_LIMIT_FOR_TEST=100)
    def test_memory_limit(self):
        response = self.edit_settings()
        self.assertContains(
            response,
            "Memory limit mustn&#39;t be greater than %dKiB."
            % settings.MAX_MEMORY_LIMIT_FOR_TEST,
        )


class TestCompiler(TestCase):
    fixtures = [
        'test_users',
        'test_contest',
        'test_full_package',
        'test_problem_instance',
        'test_permissions',
        'test_compilers',
    ]

    @override_settings(
        SUBMITTABLE_LANGUAGES={
            'C': {'display_name': 'C', 'type': 'main'},
            'C++': {'display_name': 'C++', 'type': 'main'},
        }
    )
    @override_settings(SUBMITTABLE_EXTENSIONS={'C': ['c'], 'C++': ['cpp', 'cc']})
    @override_settings(
        AVAILABLE_COMPILERS={
            'C': {'gcc': {'display_name': 'GNU C Compiler'}},
            'C++': {
                'gcc': {'display_name': 'GNU C Compiler'},
                'clang': {'display_name': 'Clang - LLVM compiler front end'},
            },
        }
    )
    def test_submit_view(self):
        self.assertTrue(self.client.login(username='test_user'))
        contest = Contest.objects.get()
        url = reverse('submit', kwargs={'contest_id': contest.id})
        response = self.client.get(url)
        self.assertContains(
            response, '<option value="C">C (GNU C Compiler)</option>', html=True
        )
        self.assertContains(
            response,
            '<option value="C++">C++ (Clang - LLVM compiler front end)</option>',
            html=True,
        )
        self.assertNotContains(response, 'gcc')
        self.assertNotContains(response, 'clang')

    @override_settings(
        AVAILABLE_COMPILERS={
            'C': {'gcc': {'display_name': 'gcc'}, 'clang': {'display_name': 'clang'}},
            'Python': {'python': {'display_name': 'python'}},
        }
    )
    def test_compiler_hints_view(self):
        self.assertTrue(self.client.login(username='test_admin'))

        def get_query_url(query):
            url = reverse('get_compiler_hints')
            return url + '?' + urllib.parse.urlencode({'language': query})

        response = self.client.get(get_query_url('C'), follow=True)
        self.assertEqual(response.status_code, 200)
        self.assertContains(response, 'gcc')
        self.assertContains(response, 'clang')
        self.assertNotContains(response, 'python')
        self.assertNotContains(response, 'g++')

        response = self.client.get(get_query_url('Python'))
        self.assertEqual(response.status_code, 200)
        self.assertContains(response, 'python')
        self.assertNotContains(response, 'gcc')
        self.assertNotContains(response, 'clang')
        self.assertNotContains(response, 'g++')

        response = self.client.get(get_query_url('Java'))
        self.assertEqual(response.status_code, 200)
        self.assertNotContains(response, 'gcc')
        self.assertNotContains(response, 'java')
        self.assertNotContains(response, 'python')
        self.assertNotContains(response, 'clang')

    @override_settings(
        SUBMITTABLE_LANGUAGES={
            'C': {'display_name': 'C'},
            'Python': {'display_name': 'Python'},
        }
    )
    @override_settings(SUBMITTABLE_EXTENSIONS={'C': ['c'], 'Python': ['py']})
    def test_contest_admin_inline(self):
        self.assertTrue(self.client.login(username='test_admin'))

        contest = Contest.objects.get()
        url = (
            reverse('oioioiadmin:contests_contest_change', args=(quote(contest.id),))
            + '?simple=true'
        )
        response = self.client.get(url, follow=True)
        self.assertEqual(response.status_code, 200)
        self.assertContains(response, 'C')
        self.assertContains(response, 'Python')

    @override_settings(
        SUBMITTABLE_LANGUAGES={
            'C': {'display_name': 'C'},
            'Python': {'display_name': 'Python'},
        }
    )
    @override_settings(SUBMITTABLE_EXTENSIONS={'C': ['c'], 'Python': ['py']})
    def test_contest_contest_admin_inline(self):
        self.assertTrue(self.client.login(username='test_contest_admin'))

        contest = Contest.objects.get()
        url = (
            reverse('oioioiadmin:contests_contest_change', args=(quote(contest.id),))
            + '?simple=true'
        )
        response = self.client.get(url, follow=True)
        self.assertEqual(response.status_code, 200)
        self.assertContains(response, 'C')
        self.assertContains(response, 'Python')

    @override_settings(
        SUBMITTABLE_LANGUAGES={
            'C': {'display_name': 'C'},
            'Python': {'display_name': 'Python'},
        }
    )
    @override_settings(SUBMITTABLE_EXTENSIONS={'C': ['c'], 'Python': ['py']})
    def test_problem_admin_inline(self):
        self.assertTrue(self.client.login(username='test_admin'))

        problem = Problem.objects.get()

        self.client.get('/c/c/')  # 'c' becomes the current contest
        url = reverse('oioioiadmin:problems_problem_change', args=(problem.id,))

        response = self.client.get(url, follow=True)
        response = self.client.get(url, follow=True)
        self.assertEqual(response.status_code, 200)
        self.assertContains(response, 'C')
        self.assertContains(response, 'Python')

    @override_settings(
        SUBMITTABLE_LANGUAGES={
            'C': {'display_name': 'C', 'type': 'main'},
            'Python': {'display_name': 'Python', 'type': 'extra'},
        }
    )
    @override_settings(SUBMITTABLE_EXTENSIONS={'C': ['c'], 'Python': ['py']})
    @override_settings(
        AVAILABLE_COMPILERS={
            'C': {'gcc': {'display_name': 'gcc'}, 'clang': {'display_name': 'clang'}},
            'Python': {'python': {'display_name': 'python'}},
        }
    )
    @override_settings(DEFAULT_COMPILERS={'C': 'gcc', 'Python': 'python'})
    def test_check_compiler_config_valid(self):
        check_compilers_config()

    @override_settings(
        SUBMITTABLE_LANGUAGES={
            'C': {'display_name': 'C'},
            'Python': {'display_name': 'Python'},
        }
    )
    @override_settings(SUBMITTABLE_EXTENSIONS={'C': ['c'], 'Python': ['py']})
    @override_settings(
        AVAILABLE_COMPILERS={
            'C': {'gcc': {'display_name': 'gcc'}, 'clang': {'display_name': 'clang'}},
            'Python': {'python': {'display_name': 'python'}},
        }
    )
    @override_settings(DEFAULT_COMPILERS={'C': 'gcc', 'Python': 'python3'})
    def test_check_compiler_config_invalid_compiler(self):
        with self.assertRaises(ImproperlyConfigured):
            check_compilers_config()

    @override_settings(
        SUBMITTABLE_LANGUAGES={
            'C': {'display_name': 'C'},
            'Python': {'display_name': 'Python'},
        }
    )
    @override_settings(SUBMITTABLE_EXTENSIONS={'C': ['c'], 'Python': ['py']})
    @override_settings(
        AVAILABLE_COMPILERS={
            'C': {'gcc': {'display_name': 'gcc'}, 'clang': {'display_name': 'clang'}}
        }
    )
    @override_settings(DEFAULT_COMPILERS={'C': 'gcc', 'Python': 'python'})
    def test_check_compiler_config_no_compiler(self):
        with self.assertRaises(ImproperlyConfigured):
            check_compilers_config()


@pytest.mark.skip(reason="Migrations have already been applied at the production")
class TestMaxScoreMigration(TestCaseMigrations):
    migrate_from = '0012_testreport_max_score'
    migrate_to = '0014_remove_testreport_test_max_score'

    def make_report(self, problem_id, contest, apps, max_score):
        if not Problem.objects.filter(id=problem_id).exists():
            Problem(id=problem_id).save()

        problem_instance_model = apps.get_model('contests', 'ProblemInstance')
        submission_model = apps.get_model('contests', 'Submission')
        submission_report_model = apps.get_model('contests', 'SubmissionReport')
        test_report_model = apps.get_model('programs', 'TestReport')

        problem_instance = problem_instance_model.objects.create(
            contest=contest,
            short_name=str(problem_id),
            contest_id=contest.id,
            problem_id=problem_id,
        )

        submission = submission_model.objects.create(problem_instance=problem_instance)
        submission_report = submission_report_model.objects.create(
            submission=submission
        )

        test_report = test_report_model.objects.create(
            submission_report=submission_report, test_max_score=max_score, time_used=1
        )

        return test_report

    def setUpBeforeMigration(self, apps):
        contest_model = apps.get_model('contests', 'Contest')

        default_contest = contest_model.objects.create(
            id=1, controller_name='oioioi.contests.controllers.ContestController'
        )
        pa_contest = contest_model.objects.create(
            id=2, controller_name='oioioi.pa.controllers.PAContestController'
        )
        acm_contest = contest_model.objects.create(
            id=3, controller_name='oioioi.acm.controllers.ACMContestController'
        )

        self.default_report_id = self.make_report(1, default_contest, apps, 100).id

        self.pa_report_id = self.make_report(2, pa_contest, apps, 100).id
        self.pa_report_zero_id = self.make_report(22, pa_contest, apps, 0).id

        self.acm_report_id = self.make_report(3, acm_contest, apps, 100).id

    def test(self):
        test_report_model = self.apps.get_model('programs', 'TestReport')

        self.assertEqual(
            test_report_model.objects.get(pk=self.default_report_id).max_score.to_int(),
            100,
        )

        self.assertEqual(
            test_report_model.objects.get(pk=self.pa_report_id).max_score.to_int(), 1
        )
        self.assertEqual(
            test_report_model.objects.get(pk=self.pa_report_zero_id).max_score.to_int(),
            0,
        )

        self.assertTrue(
            test_report_model.objects.get(pk=self.acm_report_id).max_score is None
        )


class TestReportDisplayTypes(TestCase):
    fixtures = ['admin_admin', 'test_users', 'test_report_display_test']

    def test_oi_display(self):
        self.assertTrue(self.client.login(username='test_user'))
        url = reverse('submission', kwargs={'contest_id': 'oi', 'submission_id': 7})
        response = self.client.get(url, follow=True)
        self.assertEqual(response.status_code, 200)

        self.assertContains(response, 'submission--TLE', count=2)
        self.assertContains(response, 'submission--RE', count=2)
        self.assertContains(response, 'submission--WA', count=2)

        self.assertContains(response, 'submission--OK', count=13)
        self.assertContains(response, 'submission--OK"', count=2)

        self.assertContains(response, 'submission--OK100', count=2)
        self.assertContains(response, 'submission--OK75', count=2)
        self.assertContains(response, 'submission--OK50', count=2)
        self.assertContains(response, 'submission--OK25', count=2)
        self.assertContains(response, 'submission--OK0', count=3)

    def test_acm_display(self):
        self.assertTrue(self.client.login(username='admin'))
        url = reverse('submission', kwargs={'contest_id': 'acm', 'submission_id': 9})
        response = self.client.get(url, follow=True)

        self.assertContains(response, 'submission--TLE', count=2)
        self.assertContains(response, 'submission--RE', count=3)
        self.assertContains(response, 'submission--WA', count=2)

        self.assertContains(response, 'submission--OK', count=12)
        self.assertContains(response, 'submission--OK"', count=12)

        self.assertNotContains(response, 'submission--OK100')
        self.assertNotContains(response, 'submission--OK75')
        self.assertNotContains(response, 'submission--OK50')
        self.assertNotContains(response, 'submission--OK25')
        self.assertNotContains(response, 'submission--OK0')

    def test_pa_display(self):
        self.assertTrue(self.client.login(username='test_user'))
        url = reverse('submission', kwargs={'contest_id': 'pa', 'submission_id': 11})
        response = self.client.get(url, follow=True)
        self.assertEqual(response.status_code, 200)

        self.assertContains(response, 'submission--TLE', count=2)
        self.assertContains(response, 'submission--RE', count=2)
        self.assertContains(response, 'submission--WA', count=2)

        self.assertContains(response, 'submission--OK', count=13)
        self.assertContains(response, 'submission--OK"', count=2)

        self.assertContains(response, 'submission--OK100', count=10)
        self.assertNotContains(response, 'submission--OK75')
        self.assertNotContains(response, 'submission--OK50')
        self.assertContains(response, 'submission--OK25', count=1)
        self.assertNotContains(response, 'submission--OK0')


class TestAllowedLanguages(TestCase, SubmitFileMixin):
    fixtures = [
        'test_users',
        'test_contest',
        'test_full_package',
        'test_problem_instance',
        'test_permissions',
        'test_compilers',
    ]

    @override_settings(
        SUBMITTABLE_LANGUAGES={
            'C': {'display_name': 'C'},
            'C++': {'display name': 'C++'},
            'Python': {'display_name': 'Python'},
        }
    )
    def setUp(self):
        self.problem = Problem.objects.get()
        self.problem_instance = ProblemInstance.objects.get()
        self.assertTrue(self.client.login(username='test_user'))

    def test_empty_whitelist(self):
        allowed_languages = get_allowed_languages_dict(self.problem_instance)
        self.assertIn('Python', allowed_languages)
        self.assertIn('C', allowed_languages)
        self.assertIn('C++', allowed_languages)
        self.assertNotIn('Output-only', allowed_languages)

    def test_allowed_languages_dict(self):
        ProblemAllowedLanguage.objects.create(problem=self.problem, language='C')
        ProblemAllowedLanguage.objects.create(problem=self.problem, language='C++')
        ProblemAllowedLanguage.objects.create(problem=self.problem, language='Output-only')
        allowed_languages = get_allowed_languages_dict(self.problem_instance)
        self.assertNotIn('Python', allowed_languages)
        self.assertIn('C', allowed_languages)
        self.assertIn('C++', allowed_languages)
        self.assertIn('Output-only', allowed_languages)

    def test_disallowed_language_submit_attempt(self):
        ProblemAllowedLanguage.objects.create(problem=self.problem, language='C')
        contest = Contest.objects.get()
        response = self.submit_code(contest, self.problem_instance, prog_lang='Python')
        self.assertContains(response, 'Select a valid choice. Python is not one')
        response = self.submit_code(
            contest, self.problem_instance, 'some code', prog_lang='C'
        )
        self._assertSubmitted(contest, response)


class TestLanguageOverrideForTest(TestCase):
    fixtures = ['test_contest', 'test_full_package', 'test_problem_instance']

    def setUp(self):
        self.problem_instance = ProblemInstance.objects.get()

    def test_proper_env_override(self):
        initial_env = {
            'problem_instance_id': self.problem_instance.id,
            'language': 'cpp',
            'extra_args': {},
            'is_rejudge': False,
        }
        tests = list(Test.objects.filter(problem_instance=self.problem_instance))
        # Add override to one test.
        LanguageOverrideForTest.objects.create(
            test=tests[0], time_limit=1, memory_limit=2, language='cpp'
        )
        env_with_tests = collect_tests(initial_env)
        # Check overriden one.
        self.assertEqual(env_with_tests['tests']['0']['exec_time_limit'], 1)
        self.assertEqual(env_with_tests['tests']['0']['exec_mem_limit'], 2)
        # Check not overriden one.
        self.assertEqual(
            env_with_tests['tests']['1a']['exec_time_limit'], tests[1].time_limit
        )
        self.assertEqual(
            env_with_tests['tests']['1a']['exec_mem_limit'], tests[1].memory_limit
        )<|MERGE_RESOLUTION|>--- conflicted
+++ resolved
@@ -57,8 +57,11 @@
     open_pre_end = show_response.content.find(b'>', open_pre_start) + 1
     close_pre_start = show_response.content.find(b'</pre>', open_pre_end)
     # Get substring and strip tags.
-<<<<<<< HEAD
-    show_response.content = strip_tags(show_response.content[open_pre_end:close_pre_start])
+    show_response.content = strip_tags(
+        six.ensure_text(
+            show_response.content[open_pre_end:close_pre_start], errors="replace"
+        )
+    )
 
 
 def extract_code_from_diff(show_response):
@@ -66,10 +69,9 @@
     pre_start = show_response.content.find(b'<pre>', pre_first) + len(b'<pre>')
     pre_end = show_response.content.find(b'</pre>', pre_first)
     # Get substring and strip tags.
-    show_response.content = strip_tags(show_response.content[pre_start:pre_end])
-=======
-    show_response.content = strip_tags(six.ensure_text(show_response.content[preStart:preEnd], errors="replace"))
->>>>>>> 849c5bdf
+    show_response.content = strip_tags(
+        six.ensure_text(show_response.content[pre_start:pre_end], errors="replace")
+    )
 
 
 class SubmitFileMixin(SubmitMixin):
@@ -1876,7 +1878,9 @@
     def test_allowed_languages_dict(self):
         ProblemAllowedLanguage.objects.create(problem=self.problem, language='C')
         ProblemAllowedLanguage.objects.create(problem=self.problem, language='C++')
-        ProblemAllowedLanguage.objects.create(problem=self.problem, language='Output-only')
+        ProblemAllowedLanguage.objects.create(
+            problem=self.problem, language='Output-only'
+        )
         allowed_languages = get_allowed_languages_dict(self.problem_instance)
         self.assertNotIn('Python', allowed_languages)
         self.assertIn('C', allowed_languages)
