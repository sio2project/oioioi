import sys
if sys.version_info < (2, 6):
    raise RuntimeError("OIOIOI needs at least Python 2.6")

import os

os.environ.setdefault('CELERY_LOADER', 'oioioi.celery.loaders.OioioiLoader')
import djcelery
djcelery.setup_loader()

import oioioi

DEBUG = False
TEMPLATE_DEBUG = DEBUG
INTERNAL_IPS = ('127.0.0.1',)

LANGUAGES = (
    ('en', 'English'),
    ('pl', 'Polish'),
)

# Local time zone for this installation. Choices can be found here:
# http://en.wikipedia.org/wiki/List_of_tz_zones_by_name
# although not all choices may be available on all operating systems.
# On Unix systems, a value of None will cause Django to use the same
# timezone as the operating system.
# If running in a Windows environment this must be set to the same as your
# system time zone.
TIME_ZONE = None

# Language code for this installation. All choices can be found here:
# http://www.i18nguy.com/unicode/language-identifiers.html
LANGUAGE_CODE = 'en'
LANGUAGE_COOKIE_NAME = 'lang'

# If you set this to False, Django will make some optimizations so as not
# to load the internationalization machinery.
USE_I18N = True
LOCALE_PATHS = [
    os.path.join(os.path.dirname(oioioi.__file__), 'locale'),
    os.path.join(os.path.dirname(oioioi.__file__), 'locale-overrides'),
]

# If you set this to False, Django will not format dates, numbers and
# calendars according to the current locale.
USE_L10N = False

# If you set this to False, Django will not use timezone-aware datetimes.
USE_TZ = True

DATETIME_FORMAT = 'Y-m-d H:i:s'

# URL prefix for static files.
# Example: "http://media.lawrence.com/static/"
STATIC_URL = '/static/'

# List of finder classes that know how to find static files in
# various locations.
STATICFILES_FINDERS = (
    'django.contrib.staticfiles.finders.FileSystemFinder',
    'django.contrib.staticfiles.finders.AppDirectoriesFinder',
    'compressor.finders.CompressorFinder',
)

# Make this unique, and don't share it with anybody.
SECRET_KEY = None

# List of callables that know how to import templates from various sources.
TEMPLATE_LOADERS = (
    'django.template.loaders.filesystem.Loader',
    'django.template.loaders.app_directories.Loader',
#     'django.template.loaders.eggs.Loader',
)

TEMPLATE_CONTEXT_PROCESSORS = (
    'django.contrib.auth.context_processors.auth',
    'django.core.context_processors.debug',
    'django.core.context_processors.i18n',
    'django.core.context_processors.media',
    'django.core.context_processors.static',
    'django.core.context_processors.tz',
    'django.core.context_processors.request',
    'django.contrib.messages.context_processors.messages',
    'oioioi.su.processors.real_user',
    'oioioi.base.processors.base_url',
    'oioioi.base.processors.side_menus',
    'oioioi.jotform.processors.jotform',
    'oioioi.contests.processors.register_current_contest',
    'oioioi.contests.processors.register_recent_contests',
    'oioioi.contests.processors.register_only_default_contest',
<<<<<<< HEAD
=======
    'oioioi.problems.processors.dangling_problems_processor',
>>>>>>> 42c08a4c
    'oioioi.questions.processors.navbar_tip_processor',
    'oioioi.analytics.processors.analytics_processor',
    'oioioi.status.processors.status_processor',
)

MIDDLEWARE_CLASSES = (
    'django.contrib.sessions.middleware.SessionMiddleware',
    'oioioi.base.middleware.TimestampingMiddleware',
    'django.middleware.locale.LocaleMiddleware',
    'django.middleware.common.CommonMiddleware',
    'django.middleware.csrf.CsrfViewMiddleware',
    'django.contrib.auth.middleware.AuthenticationMiddleware',
    'oioioi.base.middleware.AnnotateUserBackendMiddleware',
    'oioioi.su.middleware.SuAuthenticationMiddleware',
    'debug_toolbar.middleware.DebugToolbarMiddleware',
    'django.middleware.transaction.TransactionMiddleware',
    'django.contrib.messages.middleware.MessageMiddleware',
    'linaro_django_pagination.middleware.PaginationMiddleware',
    'oioioi.contests.middleware.CurrentContestMiddleware',
    'oioioi.base.middleware.HttpResponseNotAllowedMiddleware',
    # Uncomment the next line for simple clickjacking protection:
    # 'django.middleware.clickjacking.XFrameOptionsMiddleware',
)

DEBUG_TOOLBAR_CONFIG = {
    'INTERCEPT_REDIRECTS': False,
}

COMMON_MEDIA_PREFIX = 'common/'

ROOT_URLCONF = 'oioioi.urls'

LOGIN_URL = '/login'
LOGIN_REDIRECT_URL = '/'

# Python dotted path to the WSGI application used by Django's runserver.
WSGI_APPLICATION = 'oioioi.wsgi.application'

COMPRESS_ENABLED = True
COMPRESS_PARSER = 'compressor.parser.BeautifulSoupParser'
COMPRESS_PRECOMPILERS = (
    ('text/less', 'django-staticfiles-lessc {infile} {outfile}'),
)

INSTALLED_APPS = (
    # south needs to be before oioioi.base
    # because it overrides south's syncdb command
    'south',

    'oioioi.filetracker',
    'oioioi.contests',
    'oioioi.problems',
    'oioioi.programs',
    'oioioi.sinolpack',
    'oioioi.questions',
    'oioioi.rankings',
    'oioioi.sioworkers',
    'oioioi.jotform',
    'oioioi.analytics',
    'oioioi.celery',
    'oioioi.status',
    'oioioi.su',
    'oioioi.clock',
    'oioioi.base',

    'djcelery',
    'kombu.transport.django',
    'djsupervisor',
    'registration',
    'grappelli',
    'django_nose',
    'django_extensions',
    'debug_toolbar',
    'compressor',
    'linaro_django_pagination',

    'django.contrib.admin',
    'django.contrib.admindocs',
    'django.contrib.auth',
    'django.contrib.contenttypes',
    'django.contrib.sessions',
    'django.contrib.messages',
    'django.contrib.staticfiles',
)

AUTHENTICATION_BACKENDS = (
    'django.contrib.auth.backends.ModelBackend',
    'oioioi.contests.auth.ContestPermissionsAuthBackend',
)

ACCOUNT_ACTIVATION_DAYS = 7

TEST_RUNNER = 'django_nose.NoseTestSuiteRunner'
NOSE_ARGS = (
    '--verbosity=2',
    '--with-html',
    '--html-file=test_report.html',
    '-a!broken,!slow',
)

SIOWORKERS_BACKEND = 'oioioi.sioworkers.backends.CeleryBackend'
FILETRACKER_CLIENT_FACTORY = 'oioioi.filetracker.client.media_root_factory'
DEFAULT_FILE_STORAGE = 'oioioi.filetracker.storage.FiletrackerStorage'

SUPERVISOR_AUTORELOAD_PATTERNS = [".py", ".pyc", ".pyo"]

# For linaro_django_pagination
PAGINATION_DEFAULT_WINDOW = 2
PAGINATION_DEFAULT_MARGIN = 1

NUM_DASHBOARD_SUBMISSIONS = 8

<<<<<<< HEAD
NUM_SUDO_HINTS = 10
=======
PROBLEM_SOURCES = (
    'oioioi.problems.problem_sources.PackageSource',
)
>>>>>>> 42c08a4c

PROBLEM_PACKAGE_BACKENDS = (
    'oioioi.sinolpack.package.SinolPackageBackend',
)

SAFE_EXEC_MODE = 'vcpu'
SUBMITTABLE_EXTENSIONS = ['c', 'cpp', 'pas']
USE_UNSAFE_EXEC = False
USE_LOCAL_COMPILERS = False
RUN_LOCAL_WORKERS = False

FILETRACKER_SERVER_ENABLED = False
FILETRACKER_LISTEN_ADDR = '127.0.0.1'
FILETRACKER_LISTEN_PORT = 9999

DEFAULT_CONTEST = None
ONLY_DEFAULT_CONTEST = False

# A sample logging configuration. The only tangible logging
# performed by this configuration is to send an email to
# the site admins on every HTTP 500 error when DEBUG=False.
# See http://docs.djangoproject.com/en/dev/topics/logging for
# more details on how to customize your logging configuration.
LOGGING = {
    'version': 1,
    'disable_existing_loggers': False,
    'filters': {
        'require_debug_false': {
            '()': 'django.utils.log.RequireDebugFalse'
        }
    },
    'handlers': {
        'console':{
            'level':'DEBUG',
            'class':'logging.StreamHandler',
        },
        'mail_admins': {
            'level': 'ERROR',
            'filters': ['require_debug_false'],
            'class': 'django.utils.log.AdminEmailHandler'
        }
    },
    'loggers': {
        'django.request': {
            'handlers': ['mail_admins'],
            'level': 'ERROR',
            'propagate': True,
        },
        'oioioi': {
            'handlers': ['console'],
            'level': 'INFO',
            'propagate': True,
        }
    }
}

# Celery configuration

from sio.celery.default_config import *

BROKER_URL = 'django://'

CELERY_IMPORTS += [
    'oioioi.evalmgr',
]

CELERY_ROUTES.update({
    'oioioi.evalmgr.evalmgr_job': dict(queue='evalmgr'),
})

# Number of concurrently evaluated submissions
EVALMGR_CONCURRENCY = 1

# Split-priority evaluation
SPLITEVAL_EVALMGR = False

# ID of JotForm account for "Send Feedback" link.
JOTFORM_ID = None

# Google Analytics
GOOGLE_ANALYTICS_TRACKING_ID = None

PRINTING_FONT_SIZE = 8  # in pt
PRINTING_MAX_FILE_SIZE = 1024 * 100  # in kB
PRINTING_MAX_FILE_PAGES = 10
PRINTING_COMMAND = ['lp']  # as argv list

# To get unlimited submissions count set to 0.
DEFAULT_SUBMISSIONS_LIMIT = 10

MAIL_ADMINS_ON_GRADING_ERROR = True<|MERGE_RESOLUTION|>--- conflicted
+++ resolved
@@ -88,10 +88,7 @@
     'oioioi.contests.processors.register_current_contest',
     'oioioi.contests.processors.register_recent_contests',
     'oioioi.contests.processors.register_only_default_contest',
-<<<<<<< HEAD
-=======
     'oioioi.problems.processors.dangling_problems_processor',
->>>>>>> 42c08a4c
     'oioioi.questions.processors.navbar_tip_processor',
     'oioioi.analytics.processors.analytics_processor',
     'oioioi.status.processors.status_processor',
@@ -204,13 +201,11 @@
 
 NUM_DASHBOARD_SUBMISSIONS = 8
 
-<<<<<<< HEAD
 NUM_SUDO_HINTS = 10
-=======
+
 PROBLEM_SOURCES = (
     'oioioi.problems.problem_sources.PackageSource',
 )
->>>>>>> 42c08a4c
 
 PROBLEM_PACKAGE_BACKENDS = (
     'oioioi.sinolpack.package.SinolPackageBackend',
