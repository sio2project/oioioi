import sys

from oioioi.base.utils.finders import find_executable_path

if sys.version_info < (2, 6):
    raise RuntimeError("OIOIOI needs at least Python 2.6")

import os
import tempfile

from django.contrib.messages import constants as messages
from django.utils.translation import ugettext_lazy as _

<<<<<<< HEAD
INSTALLATION_CONFIG_VERSION = 49
=======
import oioioi

INSTALLATION_CONFIG_VERSION = 47
>>>>>>> 849c5bdf

DEBUG = False
INTERNAL_IPS = ('127.0.0.1',)

# Site name displayed in the title and used by sioworkersd
# to distinguish OIOIOI instances.
SITE_NAME = 'OIOIOI'

# The website address as it will be displayed to users in some places,
# including but not limited to the mail notifications.
PUBLIC_ROOT_URL = 'http://localhost'

# The server to be run. Options are:
# 'django' - django's http server
# 'uwsgi' - uwsgi daemon
# 'uwsgi-http' - uwsgi deamon with built-in http server
# None - nothing will be run
SERVER = None

UWSGI_USE_GEVENT = False

# Python dotted path to the WSGI application used by Django's runserver.
WSGI_APPLICATION = 'wsgi.application'

SEND_USER_ACTIVATION_EMAIL = True

LANGUAGES = (
    ('en', 'English'),
    ('pl', 'Polish'),
)

STATEMENT_LANGUAGES = (
    ('en', 'English'),
    ('pl', 'Polish'),
)

# Local time zone for this installation. Choices can be found here:
# http://en.wikipedia.org/wiki/List_of_tz_zones_by_name
# although not all choices may be available on all operating systems.
# On Unix systems, a value of None will cause Django to use the same
# timezone as the operating system.
# If running in a Windows environment this must be set to the same as your
# system time zone.
TIME_ZONE = None

# Language code for this installation. All choices can be found here:
# http://www.i18nguy.com/unicode/language-identifiers.html
LANGUAGE_CODE = 'en'
LANGUAGE_COOKIE_NAME = 'lang'

# If you set this to False, Django will make some optimizations so as not
# to load the internationalization machinery.
USE_I18N = True
LOCALE_PATHS = [
    os.path.join(os.path.dirname(oioioi.__file__), '_locale/locale'),
    os.path.join(os.path.dirname(oioioi.__file__), '_locale/locale-overrides'),
]

# If you set this to False, Django will not format dates, numbers and
# calendars according to the current locale.
USE_L10N = False

# If you set this to False, Django will not use timezone-aware datetimes.
USE_TZ = True

DATETIME_FORMAT = 'Y-m-d H:i:s'

# URL prefix for static files.
# Example: "http://media.lawrence.com/static/"
STATIC_URL = '/static/'

# List of finder classes that know how to find static files in
# various locations.
STATICFILES_FINDERS = (
    'django.contrib.staticfiles.finders.FileSystemFinder',
    'django.contrib.staticfiles.finders.AppDirectoriesFinder',
    'compressor.finders.CompressorFinder',
)

# Make this unique, and don't share it with anybody.
# Secret key can't be empty, it is overridden later.
SECRET_KEY = 'eca76a75-2b9f-4e09-8f88-86671acbed8b'

# List of callables that know how to import templates from various sources.
UNCACHED_TEMPLATE_LOADERS = (
    'django.template.loaders.filesystem.Loader',
    'django.template.loaders.app_directories.Loader',
)

CACHED_TEMPLATE_LOADERS = (
    ('django.template.loaders.cached.Loader', UNCACHED_TEMPLATE_LOADERS),
)

PROBLEMSET_LINK_VISIBLE = True

PROBLEM_TAGS_VISIBLE = False

PROBLEM_STATISTICS_AVAILABLE = False

EVERYBODY_CAN_ADD_TO_PROBLEMSET = False

DEFAULT_GLOBAL_PORTAL_AS_MAIN_PAGE = True

TEMPLATES = [
    {
        'BACKEND': 'django.template.backends.django.DjangoTemplates',
        'DIRS': [
            'templates',
        ],
        'APP_DIRS': True,
        'OPTIONS': {
            'context_processors': [
                'django.contrib.auth.context_processors.auth',
                'django.template.context_processors.debug',
                'django.template.context_processors.i18n',
                'django.template.context_processors.media',
                'django.template.context_processors.static',
                'django.template.context_processors.tz',
                'django.template.context_processors.request',
                'django.contrib.messages.context_processors.messages',
                'oioioi.su.processors.real_user',
                'oioioi.base.processors.base_url',
                'oioioi.base.processors.side_menus',
                'oioioi.base.processors.site_name',
                'oioioi.base.processors.mathjax_location',
                'oioioi.contests.processors.register_current_contest',
                'oioioi.contests.processors.register_recent_contests',
                'oioioi.contestexcl.processors.register_contest_exclusive',
                'oioioi.problems.processors.dangling_problems_processor',
                'oioioi.problems.processors.problemset_link_visible_processor',
                'oioioi.problems.processors.problems_need_rejudge_processor',
                'oioioi.problems.processors.can_add_to_problemset_processor',
                'oioioi.questions.processors.navbar_tip_processor',
                'oioioi.analytics.processors.analytics_processor',
                'oioioi.status.processors.status_processor',
                'oioioi.programs.processors.drag_and_drop_processor',
            ],
        },
    },
]

MIDDLEWARE = (
    'debug_toolbar.middleware.DebugToolbarMiddleware',
    'django.contrib.sessions.middleware.SessionMiddleware',
    'oioioi.base.middleware.TimestampingMiddleware',
    'django.middleware.locale.LocaleMiddleware',
    'django.middleware.common.CommonMiddleware',
    'django.middleware.csrf.CsrfViewMiddleware',
    'django.contrib.auth.middleware.AuthenticationMiddleware',
    'django_otp.middleware.OTPMiddleware',  # must be after AuthenticationMiddleware
    'oioioi.base.middleware.AnnotateUserBackendMiddleware',
    'oioioi.su.middleware.SuAuthenticationMiddleware',
    'oioioi.su.middleware.SuFirstTimeRedirectionMiddleware',
    'oioioi.base.middleware.UserInfoInErrorMessage',
    'django.contrib.messages.middleware.MessageMiddleware',
    'dj_pagination.middleware.PaginationMiddleware',
    'oioioi.contests.middleware.CurrentContestMiddleware',
    'oioioi.base.middleware.HttpResponseNotAllowedMiddleware',
    'oioioi.base.middleware.CheckLoginMiddleware',
    # Uncomment the next line for simple clickjacking protection:
    # 'django.middleware.clickjacking.XFrameOptionsMiddleware',
    'oioioi.maintenancemode.middleware.MaintenanceModeMiddleware',
)

COMMON_MEDIA_PREFIX = 'common/'

ROOT_URLCONF = 'oioioi.urls'

LOGIN_URL = 'two_factor:login'
LOGIN_REDIRECT_URL = '/'
LOGOUT_REDIRECT_URL = '/'

COMPRESS_ENABLED = True
COMPRESS_PARSER = 'compressor.parser.BeautifulSoupParser'
COMPRESS_PRECOMPILERS = (
    ('text/x-scss', 'django_libsass.SassCompiler'),
)

LIBSASS_PRECISION = 8

INSTALLED_APPS = (
    'debug_toolbar',
    'oioioi.filetracker',
    'oioioi.contests',
    'oioioi.problems',
    'oioioi.programs',
    'oioioi.sinolpack',
    'oioioi.questions',
    'oioioi.rankings',
    'oioioi.sioworkers',
    'oioioi.analytics',
    'oioioi.celery',
    'oioioi.status',
    'oioioi.su',
    'oioioi.clock',
    'oioioi.dashboard',
    'oioioi.base',
    'oioioi.maintenancemode',
    'oioioi.evalmgr',
    'oioioi.workers',
    'oioioi.quizzes',
    'oioioi._locale',

    'djsupervisor',
    'registration',
    'django_extensions',
    'compressor',
    'dj_pagination',
    'mptt',
<<<<<<< HEAD
=======
    'raven.contrib.django.raven_compat',
>>>>>>> 849c5bdf

    'django.contrib.admin',
    'django.contrib.admindocs',
    'django.contrib.auth',
    'django.contrib.contenttypes',
    'django.contrib.humanize',
    'django.contrib.sessions',
    'django.contrib.messages',
    'django.contrib.staticfiles',
    'django.contrib.sites',
    'django.forms',

    'django_otp',
    'django_otp.plugins.otp_static',
    'django_otp.plugins.otp_totp',
    'two_factor',

    'nested_admin',
    'coreapi',
    'rest_framework',
    'rest_framework.authtoken',

    'captcha',
)

CAPTCHA_FLITE_PATH = find_executable_path('flite')
CAPTCHA_SOX_PATH = find_executable_path('sox')
CAPTCHA_BACKGROUND_COLOR = '#daedf4'
CAPTCHA_IMAGE_SIZE = (250, 100)
CAPTCHA_FONT_SIZE = 64
CAPTCHA_LETTER_ROTATION = (-70, 70)

AUTHENTICATION_BACKENDS = (
    # 'oioioi.teachers.auth.TeacherAuthBackend',
    'django.contrib.auth.backends.ModelBackend',
    'oioioi.contests.auth.ContestPermissionsAuthBackend',
)

ACCOUNT_ACTIVATION_DAYS = 7

FILETRACKER_CLIENT_FACTORY = 'oioioi.filetracker.client.remote_storage_factory'
DEFAULT_FILE_STORAGE = 'oioioi.filetracker.storage.FiletrackerStorage'

SUPERVISOR_AUTORELOAD_PATTERNS = [".py", ".pyc", ".pyo"]

# For dj_pagination
PAGINATION_DEFAULT_WINDOW = 4
PAGINATION_DEFAULT_MARGIN = 1
FILES_ON_PAGE = 100
PROBLEMS_ON_PAGE = 100
QUESTIONS_ON_PAGE = 30
SUBMISSIONS_ON_PAGE = 100
PARTICIPANTS_ON_PAGE = 100
TESTS_ON_PAGE = 100

NUM_PANEL_SUBMISSIONS = 7

NUM_DASHBOARD_SUBMISSIONS = 8
NUM_DASHBOARD_MESSAGES = 8

NUM_HINTS = 10
NUM_RECENT_CONTESTS = 7
NUM_RECENT_IN_MENU = 5

REPLY_TEMPLATE_VISIBLE_NAME_LENGTH = 15

PROBLEM_SOURCES = (
    'oioioi.problems.problem_sources.UploadedPackageSource',
    'oioioi.problems.problem_sources.ProblemsetSource',
    'oioioi.quizzes.problem_sources.EmptyQuizSource',
)

PROBLEM_PACKAGE_BACKENDS = (
    'oioioi.sinolpack.package.SinolPackageBackend',
)

SIOWORKERSD_URL = 'http://localhost:7889/'
SIOWORKERS_BACKEND = 'oioioi.sioworkers.backends.SioworkersdBackend'
RUN_SIOWORKERSD = True

# On which interface should the sioworkers receiver listen
SIOWORKERS_LISTEN_ADDR = '127.0.0.1'
SIOWORKERS_LISTEN_PORT = 7890

# URL to which sioworkersd should respond, when it has finished its job
# When set to None the default url will be created using the pattern
# http://$SIOWORKERS_LISTEN_ADDR:$SIOWORKERS_LISTEN_PORT
SIOWORKERS_LISTEN_URL = None

RUN_LOCAL_WORKERS = False

# This setting specifies which languages are available on the platform.
# Each language must contain type and display_name entry. Such an entry may be useful
# if it is to contain characters, that probably shouldn't be allowed in the
# language identifier, such as '#'. Languages of type 'main'
# ('main' is default type, it doesn't need to be set)
# are enabled on every problem by default, languages of type 'extra'
# can only be enabled on a problem by adding them to the problems white list.
SUBMITTABLE_LANGUAGES = {
    'C': {
        'display_name': 'C'
    },
    'C++': {
        'display_name': 'C++'
    },
    'Pascal': {
        'display_name': 'Pascal'
    },
    'Java': {
        'display_name': 'Java'
    },
    'Python': {
        'display_name': 'Python'
    },
    'Output-only': {
        'type': 'extra',
        'display_name': 'Output-only',
    }
}

# This setting is used for associating programming languages with file extensions.
# There should be an entry for every language supported with key being the same
# as in SUBMITTABLE_LANGUAGES.
SUBMITTABLE_EXTENSIONS = {'C': ['c'], 'C++': ['cpp', 'cc'], 'Pascal': ['pas'],
                          'Java': ['java'], 'Python': ['py'], 'Output-only': ['txt', 'out']}

# This setting specifies which compilers are available in sioworkers.
# By default that means ones defined here:
# https://github.com/sio2project/sioworkers/blob/master/setup.py#L71
# There should be an entry for every language supported with key being the same
# as in SUBMITTABLE_LANGUAGES. Additionally each compiler must contain a
# display_name entry.
AVAILABLE_COMPILERS = {
    'C': {
        'gcc4_8_2_c99': {'display_name': 'gcc:4.8.2 std=gnu99'}
    },
    'C++': {
        'g++4_8_2_cpp11': {'display_name': 'g++:4.8.2 std=c++11'}
    },
    'Pascal': {
        'fpc2_6_2': {'display_name': 'fpc:2.6.2'}
    },
    'Java': {
        'java1_8': {'display_name': 'java:1.8'}
    },
    'Python': {
        'python': {'display_name': 'python'}
    },
    'Output-only': {
        'output-only': {'display_name': 'output-only'}
    }
}

SYSTEM_COMPILERS = {
    'C': {
        'system-gcc': {'display_name': 'system gcc'}
    },
    'C++': {
        'system-g++': {'display_name': 'system g++'}
    },
    'Pascal': {
        'system-fpc': {'display_name': 'system fpc'}
    },
    'Java': {
        'system-java': {'display_name': 'system java'}
    },
    'Python': {
        'system-python': {'display_name': 'system python'}
    },
    'Output-only': {
        'output-only': {'display_name': 'output-only'}
    }
}

# This setting sets the default compilers used throughout the platform.
# There should be an entry for every language supported with key being the same
# as in SUBMITTABLE_LANGUAGES and value contained in AVAILABLE_COMPILERS.
DEFAULT_COMPILERS = {'C': 'gcc4_8_2_c99', 'C++': 'g++4_8_2_cpp11',
                     'Pascal': 'fpc2_6_2', 'Java': 'java1_8',
                     'Python': 'python', 'Output-only': 'output-only'}

SYSTEM_DEFAULT_COMPILERS = {'C': 'system-gcc', 'C++': 'system-g++',
                     'Pascal': 'system-fpc', 'Java': 'system-java',
                     'Python': 'system-python', 'Output-only': 'output-only'}

USE_UNSAFE_EXEC = False
DEFAULT_SAFE_EXECUTION_MODE = "sio2jail"

# WARNING: experimental, see settings template
USE_UNSAFE_CHECKER = True

# When USE_SINOLPACK_MAKEFILES equals True, the sinolpack upload workflow uses
# standard sinolpack makefiles, whose behaviour may be modified by a custom
# makefile.user file from a package. The makefiles' execution is not sandboxed,
# hence it should be disabled for untrusted contest admins.
# When it equals False, the upload workflow uses sioworkers for programs'
# execution (in a sandboxed environment, if USE_UNSAFE_EXEC is set to False).
USE_SINOLPACK_MAKEFILES = True

# When set to True untrusted users cannot upload sinol packages containing
# problem statement in HTML format (they must use PDF).
# Trusted users are users with superuser access or teachers (if oioioi.teachers
# app is enabled). This option has no effect for packages uploaded
# by management commands or if USE_SINOLPACK_MAKEFILES is enabled.
# We suggest enabling it when using oioioi.usercontests app.
SINOLPACK_RESTRICT_HTML = False

# Scorers below are used for judging submissions without contests,
# eg. submitting to problems from problemset.
DEFAULT_TEST_SCORER = \
    'oioioi.programs.utils.discrete_test_scorer'
DEFAULT_GROUP_SCORER = \
    'oioioi.programs.utils.min_group_scorer'
DEFAULT_SCORE_AGGREGATOR = \
    'oioioi.programs.utils.sum_score_aggregator'

# Upper bounds for tests' time [ms] and memory [KiB] limits.
MAX_TEST_TIME_LIMIT_PER_PROBLEM = 1000 * 60 * 60 * 30
MAX_MEMORY_LIMIT_FOR_TEST = 256 * 1024

FILETRACKER_SERVER_ENABLED = True
FILETRACKER_LISTEN_ADDR = '127.0.0.1'
FILETRACKER_LISTEN_PORT = 9999

FILETRACKER_URL = 'http://127.0.0.1:9999'

DEFAULT_CONTEST = None
ONLY_DEFAULT_CONTEST = False

from oioioi.contests.current_contest import ContestMode

CONTEST_MODE = ContestMode.contest_if_possible

# A sample logging configuration. The only tangible logging
# performed by this configuration is to send an email to
# the site admins on every HTTP 500 error when DEBUG=False.
# See http://docs.djangoproject.com/en/dev/topics/logging for
# more details on how to customize your logging configuration.
LOGGING = {
    'version': 1,
    'disable_existing_loggers': False,
    'filters': {
        'require_debug_false': {
            '()': 'django.utils.log.RequireDebugFalse'
        }
    },
    'formatters': {
            'date_and_level': {
                'format': '[%(asctime)s %(levelname)s %(process)d:%(thread)d]'
                          ' %(message)s',
            },
    },
    'handlers': {
        'console': {
            'level': 'INFO',
            'class': 'logging.StreamHandler',
            'formatter': 'date_and_level',
        },
        'mail_admins': {
            'level': 'ERROR',
            'filters': ['require_debug_false'],
            'class': 'django.utils.log.AdminEmailHandler'
        },
        'emit_notification': {
            'level': 'DEBUG',
            'class': 'oioioi.base.notification.NotificationHandler'
        }
    },
    'loggers': {
        'django.request': {
            'handlers': ['mail_admins'],
            'level': 'ERROR',
            'propagate': True,
        },
        'oioioi': {
            'handlers': ['console', 'emit_notification'],
            'level': 'DEBUG',
            'propagate': True,
        }
    }
}

# Celery configuration

CELERY_QUEUES = {}
CELERY_RESULT_BACKEND = 'amqp'
CELERY_ACKS_LATE = True
CELERY_SEND_EVENTS = True

BROKER_URL = 'sqla+sqlite:///' + os.path.join(tempfile.gettempdir(),
                                             'celerydb.sqlite')

CELERY_IMPORTS = [
    'oioioi.evalmgr.tasks',
    'oioioi.problems.unpackmgr',
]

CELERY_ROUTES = {
    'oioioi.evalmgr.tasks.evalmgr_job': dict(queue='evalmgr'),
    'oioioi.problems.unpackmgr.unpackmgr_job': dict(queue='unpackmgr'),
}

# Number of concurrently evaluated submissions
EVALMGR_CONCURRENCY = 1

# Number of concurrently processed problem packages
UNPACKMGR_CONCURRENCY = 1

# Email address for "Send Feedback" message.
SZKOPUL_SUPPORT_EMAIL = None

# Google Analytics
GOOGLE_ANALYTICS_TRACKING_ID = None

# Consent texts
REGISTRATION_RULES_CONSENT = _("terms accepted")
REGISTRATION_MARKETING_CONSENT = None
REGISTRATION_PARTNER_CONSENT = None

PRINTING_FONT_SIZE = 8  # in pt
PRINTING_MAX_FILE_SIZE = 1024 * 100  # in kB
PRINTING_MAX_FILE_PAGES = 10
PRINTING_COMMAND = ['lp', '-o landscape', '-o sides=two-sided-short-edge']

# To get unlimited submissions count set to 0.
DEFAULT_SUBMISSIONS_LIMIT = 10
WARN_ABOUT_REPEATED_SUBMISSION = True

# Only used if 'testrun' app is enabled.
# To get unlimited test runs set to 0.
DEFAULT_TEST_RUNS_LIMIT = 10

MAIL_ADMINS_ON_GRADING_ERROR = True

# Message shortcut length in notification shown when an admin is editing
# a reply in a thread in which a new message was posted in the meantime.
MEANTIME_ALERT_MESSAGE_SHORTCUT_LENGTH = 50

# Zeus configuration
ZEUS_INSTANCES = {
}

# URL prefix (protocol, hostname and port)
# hit by the Zeus callback after a submission is judged
ZEUS_PUSH_GRADE_CALLBACK_URL = 'https://sio2.dasie.mimuw.edu.pl'

# Delay between consecutive http requests for results.
ZEUS_RESULTS_FETCH_DELAY = 3  # seconds
ZEUS_CONNECTION_TIMEOUT = 10  # seconds
ZEUS_SEND_RETRIES = 3
ZEUS_RETRY_SLEEP = 1  # second

# Cache
CACHES = {
    'default': {
        'BACKEND': 'django.core.cache.backends.filebased.FileBasedCache',
        'LOCATION': os.path.join(tempfile.gettempdir(), 'oioioi-cache')
    }
}

# Ranking
RANKINGSD_POLLING_INTERVAL = 0.5  # seconds
RANKING_COOLDOWN_FACTOR = 2  # seconds
RANKING_MIN_COOLDOWN = 5  # seconds
RANKING_MAX_COOLDOWN = 100  # seconds

# Notifications configuration (client)
# This one is for JavaScript socket.io client.
# It should contain actual URL available from remote machines.
NOTIFICATIONS_SERVER_URL = 'http://localhost:7887/'

# Notifications configuration (server)
NOTIFICATIONS_SERVER_ENABLED = False

# URL connection string to a Notifications Server instance
NOTIFICATIONS_OIOIOI_URL = 'http://localhost:8000/'

# URL connection string for RabbitMQ instance used by Notifications Server
NOTIFICATIONS_RABBITMQ_URL = 'amqp://localhost'

# Extra arguments for pika ConnectionParameters, see
# https://pika.readthedocs.io/en/stable/modules/parameters.html
NOTIFICATIONS_RABBITMQ_EXTRA_PARAMS = {}

# Port that the Notifications Server listens on
NOTIFICATIONS_SERVER_PORT = 7887

# Balloons
BALLOON_ACCESS_COOKIE_EXPIRES_DAYS = 7

# Cache timeout (in seconds) for livedata stream (used in some onsite
# competitions to show results online). Does not influence the data for
# admins or observers.
LIVEDATA_CACHE_TIMEOUT = 30

# Submissions by (snail) mail
MAILSUBMIT_CONFIRMATION_HASH_LENGTH = 5

# Maintenance mode settings
CONTEST_PREFIX_RE = '^(/c/[a-z0-9_-]+)?'
MAINTENANCE_MODE_REDIRECT_URL = '/maintenance/'
MAINTENANCE_MODE_IGNORE_URLS = [
    CONTEST_PREFIX_RE + MAINTENANCE_MODE_REDIRECT_URL + '$',
    CONTEST_PREFIX_RE + '/login/$',
    CONTEST_PREFIX_RE + '/logout/$',
]

# Domain to use for serving IP to hostname mappings
# using ./manage.py ipauth-dnsserver
IPAUTH_DNSSERVER_DOMAIN = None

# Judging priority and weight settings
DEFAULT_CONTEST_PRIORITY = 10
DEFAULT_CONTEST_WEIGHT = 1000
OIOIOI_INSTANCE_PRIORITY_BONUS = 0
OIOIOI_INSTANCE_WEIGHT_BONUS = 0
NON_CONTEST_PRIORITY = 0
NON_CONTEST_WEIGHT = 1000

# Interval [in seconds] for mailnotifyd to wait before scanning the database
# for new messages to notify about
MAILNOTIFYD_INTERVAL = 60

# If your contest has no access to the internet and you need MathJax typesetting,
# either whitelist this link or download your own copy of MathJax and link it here.
MATHJAX_LOCATION = "https://cdnjs.cloudflare.com/ajax/libs/mathjax/2.7.1/"

# Django message framework CSS classes
# https://docs.djangoproject.com/en/1.9/ref/contrib/messages/#message-tags
MESSAGE_TAGS = {
    messages.DEBUG: 'alert-info',
    messages.INFO: 'alert-info',
    messages.SUCCESS: 'alert-success',
    messages.WARNING: 'alert-warning',
    messages.ERROR: 'alert-danger',
}

USE_API = True

REST_FRAMEWORK = {
    'DEFAULT_RENDERER_CLASSES': (
        'rest_framework.renderers.JSONRenderer',
        'rest_framework.renderers.BrowsableAPIRenderer',
    ),
    'DEFAULT_AUTHENTICATION_CLASSES': (
        'rest_framework.authentication.TokenAuthentication',
        'rest_framework.authentication.SessionAuthentication',
    )
}

ARCHIVE_USERCONTESTS = False

FORUM_PAGE_SIZE = 15

# Check seems to be broken. https://stackoverflow.com/a/65578574
SILENCED_SYSTEM_CHECKS = ['admin.E130']<|MERGE_RESOLUTION|>--- conflicted
+++ resolved
@@ -11,13 +11,9 @@
 from django.contrib.messages import constants as messages
 from django.utils.translation import ugettext_lazy as _
 
-<<<<<<< HEAD
+import oioioi
+
 INSTALLATION_CONFIG_VERSION = 49
-=======
-import oioioi
-
-INSTALLATION_CONFIG_VERSION = 47
->>>>>>> 849c5bdf
 
 DEBUG = False
 INTERNAL_IPS = ('127.0.0.1',)
@@ -227,10 +223,6 @@
     'compressor',
     'dj_pagination',
     'mptt',
-<<<<<<< HEAD
-=======
-    'raven.contrib.django.raven_compat',
->>>>>>> 849c5bdf
 
     'django.contrib.admin',
     'django.contrib.admindocs',
