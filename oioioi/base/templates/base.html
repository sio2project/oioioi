<!DOCTYPE html>

{% load i18n all_with_prefix common_media compress simple_tags get_clocks get_su static %}
{% site_displayed_tag %}
<html lang="{{ LANGUAGE_CODE|default:"en" }}" {% if LANGUAGE_BIDI %}dir="rtl"{% endif %}>
    <head>
    <script src="{{ STATIC_URL }}js/darkreader.min.js"></script>
    <script>
        if (localStorage.getItem("dark-mode") === "enabled") {
            DarkReader.enable();
        }
        document.addEventListener("DOMContentLoaded", function () {
            const toggleButton = document.getElementById("dark-mode-toggle");
            toggleButton.addEventListener("click", function () {
                if (localStorage.getItem("dark-mode") === "enabled") {
                    DarkReader.disable();
                    localStorage.setItem("dark-mode", "disabled");
                } else {
                    DarkReader.enable();
                    localStorage.setItem("dark-mode", "enabled");
                }
            });
        });
    </script>
    
    {% block head %}
        <title>{% block title %}{% trans "Main page" %}{% endblock %} - {{ site_name }}</title>
        <meta charset="UTF-8">
        <meta http-equiv="Content-Type" content="text/html; charset=utf-8">
        <meta name="viewport" content="width=device-width, initial-scale=1">
        {% include "ingredients/head-favicon.html" %}

        {% comment %}
        Load jQuery here because inlined scripts in some views depends on it.
        {% endcomment %}
        <script src="{% static 'jquery.bundle.js' %}"></script>

        {% compress js %}
            {% common_scripts %}
        {% endcompress %}

        {% block styles %}
            {% compress css %}
                <link rel="stylesheet" type="text/x-scss" href="{% static 'scss/style.scss' %}">
                <link rel="stylesheet" type="text/css" href="{% static 'fontawesomefree/css/all.min.css' %}">
                {% common_styles %}
            {% endcompress %}
        {% endblock %}
        {% block adminhead %}{% endblock %}
        {% all_with_prefix extra_head_ %}

        {% block extrahead %}{% endblock %}
    {% endblock %}
    </head>
    <body class="{% block body-class %}{% endblock %}">
        <div class="wrapper">
            {# We cannot move it into seperate file, because blocks has be overriden by extending this template #}
            <header id="oioioi-navbar" class="oioioi-navbar d-print-none
            {% if request.session.admin_time %} oioioi-navbar--admin-time {% endif %}
            {% if is_under_su %} oioioi-navbar--admin-su {% endif %} {% block navbar-class %}{% endblock %}">

                {% block navbar-logo %}
                    {% include "ingredients/navbar-logo.html" with always_visible=True %}
                {% endblock %}

                <div class="oioioi-navbar__contests">
                    {% include "ingredients/navbar-contests.html" %}
                </div>

                {% block left-navbar %}
                    {% include "ingredients/navbar-left.html" %}
                {% endblock %}

                <div class="oioioi-navbar__extra">
                    {% all_with_prefix extra_navbar_left_ %}
                    {% block navbar-left-extras %}{% endblock %}
                </div>

                <div class="oioioi-navbar__flex"></div>

                <div class="oioioi-navbar__countdown">
                    {% block countdown-clock %}
                        {% navbar_countdown %}
                    {% endblock countdown-clock %}
                </div>

                <div class="oioioi-navbar__flex"></div>

                <div class="oioioi-navbar__extra">
                    {% all_with_prefix extra_navbar_right_ %}
                    {% block navbar-right-extras %}{% endblock %}
                    {% if real_user.is_superuser %}
                        {% navbar_admin_clock %}
                    {% else %}
                        {% navbar_clock %}
                    {% endif %}
                </div>

                <div class="oioioi-navbar__lang">
                    {% block navbar_language_selector %}
                        {% include 'ingredients/language-picker.html' %}
                    {% endblock %}
                </div>

                <div class="oioioi-navbar__user-su">
                    {% block navbar_user_su_panel %}
                        {% include "ingredients/navbar-user-su.html" %}
                    {% endblock %}
                </div>
                <div class="oioioi-navbar__user">
                    {% block navbar_user_panel %}
                        {% include "ingredients/navbar-user.html" %}
                    {% endblock %}
                </div>
            </header>

            <div class="{% block container-class %}container-fluid{% endblock %} body">
                {% all_with_prefix extra_body_ %}
                {% block body %}
                {% endblock %}
            </div>

            {% block footer %}
                {% comment %}
                    Please make sure that the footer is visible. We are glad that
                    you are using SIO2 and we simply want the other people to learn
                    about this system, too. Thank you.
                {% endcomment %}
                {% include "ingredients/footer.html" %}
            {% endblock %}
        </div>
        {% block scripts %}
<<<<<<< HEAD
            <script type="text/javascript">const oioioi_base_url = "{{ base_url|escapejs }}";</script>
            <script type="text/javascript" src="{% url 'javascript_catalog' %}"></script>
            {% compress js %}
                <script type="text/javascript" src="{{ STATIC_URL }}bootstrap/js/bootstrap.bundle.min.js"></script>
                <script type="text/javascript" src="{{ STATIC_URL }}js/bootstrap-typeahead.js"></script>
                <script type="text/javascript" src="{{ STATIC_URL }}js/jquery.cookie.js"></script>
                <script type="text/javascript" src="{{ STATIC_URL }}js/utils.js"></script>
                <script type="text/javascript" src="{{ STATIC_URL }}js/csrf_link_protect.js"></script>
                <script type="text/javascript" src="{{ STATIC_URL }}js/language-picker.js"></script>
                <script type="text/javascript" src="{{ STATIC_URL }}js/jquery.storageapi.min.js"></script>
                <script type="text/javascript" src="{{ STATIC_URL }}js/bootstrap-table-responsive-dropdown-fix.js"></script>
                <script type="text/javascript" src="{{ STATIC_URL }}js/bootstrap-async-collapsible.js"></script>
                <script type="text/javascript" src="{{ STATIC_URL }}js/menu.js"></script>
                <script type="text/javascript">
                    $(function () {
                        $("[data-toggle='tooltip']").tooltip();
                    });
                </script>
                <script>hljs.initHighlightingOnLoad();</script>
                <script type="text/javascript" src="{{ STATIC_URL }}common/clipboard.min.js"></script>
                <script type="text/javascript" src="{{ STATIC_URL }}common/clipboard-setup.js"></script>
            {% endcompress %}
            <script type="text/javascript" async
                    src="{{ mathjax_location }}MathJax.js?config=TeX-AMS-MML_HTMLorMML">
            </script>
        {% endblock %}
=======
            <script>const oioioi_base_url = "{{ base_url | escapejs }}";</script>
            <script src="{% url 'javascript_catalog' %}"></script>
            <script src="{% static 'index.bundle.js' %}"></script>
            <script async src="{{ mathjax_location }}MathJax.js?config=TeX-AMS-MML_HTMLorMML"></script>
       {% endblock %}
>>>>>>> 45fd7e91
    </body>
</html><|MERGE_RESOLUTION|>--- conflicted
+++ resolved
@@ -4,7 +4,7 @@
 {% site_displayed_tag %}
 <html lang="{{ LANGUAGE_CODE|default:"en" }}" {% if LANGUAGE_BIDI %}dir="rtl"{% endif %}>
     <head>
-    <script src="{{ STATIC_URL }}js/darkreader.min.js"></script>
+    <script src="{% static 'darkreader.bundle.js' %}"></script>
     <script>
         if (localStorage.getItem("dark-mode") === "enabled") {
             DarkReader.enable();
@@ -130,39 +130,10 @@
             {% endblock %}
         </div>
         {% block scripts %}
-<<<<<<< HEAD
-            <script type="text/javascript">const oioioi_base_url = "{{ base_url|escapejs }}";</script>
-            <script type="text/javascript" src="{% url 'javascript_catalog' %}"></script>
-            {% compress js %}
-                <script type="text/javascript" src="{{ STATIC_URL }}bootstrap/js/bootstrap.bundle.min.js"></script>
-                <script type="text/javascript" src="{{ STATIC_URL }}js/bootstrap-typeahead.js"></script>
-                <script type="text/javascript" src="{{ STATIC_URL }}js/jquery.cookie.js"></script>
-                <script type="text/javascript" src="{{ STATIC_URL }}js/utils.js"></script>
-                <script type="text/javascript" src="{{ STATIC_URL }}js/csrf_link_protect.js"></script>
-                <script type="text/javascript" src="{{ STATIC_URL }}js/language-picker.js"></script>
-                <script type="text/javascript" src="{{ STATIC_URL }}js/jquery.storageapi.min.js"></script>
-                <script type="text/javascript" src="{{ STATIC_URL }}js/bootstrap-table-responsive-dropdown-fix.js"></script>
-                <script type="text/javascript" src="{{ STATIC_URL }}js/bootstrap-async-collapsible.js"></script>
-                <script type="text/javascript" src="{{ STATIC_URL }}js/menu.js"></script>
-                <script type="text/javascript">
-                    $(function () {
-                        $("[data-toggle='tooltip']").tooltip();
-                    });
-                </script>
-                <script>hljs.initHighlightingOnLoad();</script>
-                <script type="text/javascript" src="{{ STATIC_URL }}common/clipboard.min.js"></script>
-                <script type="text/javascript" src="{{ STATIC_URL }}common/clipboard-setup.js"></script>
-            {% endcompress %}
-            <script type="text/javascript" async
-                    src="{{ mathjax_location }}MathJax.js?config=TeX-AMS-MML_HTMLorMML">
-            </script>
-        {% endblock %}
-=======
             <script>const oioioi_base_url = "{{ base_url | escapejs }}";</script>
             <script src="{% url 'javascript_catalog' %}"></script>
             <script src="{% static 'index.bundle.js' %}"></script>
             <script async src="{{ mathjax_location }}MathJax.js?config=TeX-AMS-MML_HTMLorMML"></script>
        {% endblock %}
->>>>>>> 45fd7e91
     </body>
 </html>