--- conflicted
+++ resolved
@@ -913,62 +913,6 @@
         self.assertEqual([False, False, False, True], check_reports())
 
 
-<<<<<<< HEAD
-class TestContestArchived(TestCase):
-    fixtures = ['test_users', 'test_archived_contest']
-
-    def setUp(self):
-        self.contest = get_contest_with_forum()
-        self.user = User.objects.get(username='test_user')
-        self.category = Category(forum=self.contest.forum, name='test_category')
-        self.category.save()
-
-    def test_add_new_forum_category(self):
-        self.assertTrue(self.client.login(username='test_user'))
-        self.client.get('/c/c/')  # 'c' becomes the current contest
-
-        url = reverse('oioioiadmin:forum_category_add', kwargs={'contest_id': 'c'})
-        # non-admins should not be able to add categories when contest is archived
-        response = self.client.get(url, follow=True)
-        self.assertEqual(403, response.status_code)
-
-        self.client.logout()
-        self.assertTrue(self.client.login(username='test_admin'))
-        self.client.get('/c/c/')  # 'c' becomes the current contest
-
-        # admins also should not be able to add categories when contest is archived
-        response = self.client.get(url, follow=True)
-        self.assertEqual(403, response.status_code)
-
-    def test_add_post(self):
-        thr = Thread(category=self.category, name='test_thread')
-        thr.save()
-        thread_url = reverse(
-            'forum_thread',
-            kwargs={
-                'contest_id': self.contest.id,
-                'category_id': self.category.id,
-                'thread_id': thr.id,
-            },
-        )
-        # non-admins should not be able to post when contest is archived
-        self.assertTrue(self.client.login(username='test_user'))
-        self.assertFalse(Post.objects.filter(author=self.user).exists())
-        response = self.client.get(thread_url)
-        self.assertNotIsInstance(response.context['form'], PostForm)
-
-        self.client.post(thread_url, {'content': "lorem ipsum?"})
-        self.assertFalse(Post.objects.filter(author=self.user).exists())
-        self.client.logout()
-
-        # admins also should not be able to post when contest is archived
-        self.assertTrue(self.client.login(username='test_admin'))
-        response = self.client.get(thread_url)
-        self.assertNotIsInstance(response.context['form'], PostForm)
-
-        self.client.post(thread_url, {'content': "lorem ipsum?"})
-        self.assertFalse(Post.objects.filter(author=self.user).exists())
-=======
 class PublicMessagesContestController(ProgrammingContestController):
     forum_message = 'Test public message'
     forum_new_post_message = 'Test public message'
@@ -1003,4 +947,59 @@
             'category_id': cat.id,
             'thread_id': thr.id,
         }
->>>>>>> a82fc8f6
+
+
+class TestContestArchived(TestCase):
+    fixtures = ['test_users', 'test_archived_contest']
+
+    def setUp(self):
+        self.contest = get_contest_with_forum()
+        self.user = User.objects.get(username='test_user')
+        self.category = Category(forum=self.contest.forum, name='test_category')
+        self.category.save()
+
+    def test_add_new_forum_category(self):
+        self.assertTrue(self.client.login(username='test_user'))
+        self.client.get('/c/c/')  # 'c' becomes the current contest
+
+        url = reverse('oioioiadmin:forum_category_add', kwargs={'contest_id': 'c'})
+        # non-admins should not be able to add categories when contest is archived
+        response = self.client.get(url, follow=True)
+        self.assertEqual(403, response.status_code)
+
+        self.client.logout()
+        self.assertTrue(self.client.login(username='test_admin'))
+        self.client.get('/c/c/')  # 'c' becomes the current contest
+
+        # admins also should not be able to add categories when contest is archived
+        response = self.client.get(url, follow=True)
+        self.assertEqual(403, response.status_code)
+
+    def test_add_post(self):
+        thr = Thread(category=self.category, name='test_thread')
+        thr.save()
+        thread_url = reverse(
+            'forum_thread',
+            kwargs={
+                'contest_id': self.contest.id,
+                'category_id': self.category.id,
+                'thread_id': thr.id,
+            },
+        )
+        # non-admins should not be able to post when contest is archived
+        self.assertTrue(self.client.login(username='test_user'))
+        self.assertFalse(Post.objects.filter(author=self.user).exists())
+        response = self.client.get(thread_url)
+        self.assertNotIsInstance(response.context['form'], PostForm)
+
+        self.client.post(thread_url, {'content': "lorem ipsum?"})
+        self.assertFalse(Post.objects.filter(author=self.user).exists())
+        self.client.logout()
+
+        # admins also should not be able to post when contest is archived
+        self.assertTrue(self.client.login(username='test_admin'))
+        response = self.client.get(thread_url)
+        self.assertNotIsInstance(response.context['form'], PostForm)
+
+        self.client.post(thread_url, {'content': "lorem ipsum?"})
+        self.assertFalse(Post.objects.filter(author=self.user).exists())