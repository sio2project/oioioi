from django.conf import settings
from django.contrib.auth.models import User
from django.core.exceptions import ValidationError
from django.core.validators import validate_slug
from django.db import models
from django.db.models.signals import pre_save, post_save
from django.dispatch import receiver
from django.utils import timezone
from django.utils.text import get_valid_filename
from django.utils.translation import ugettext_lazy as _
from oioioi.base.fields import DottedNameField, EnumRegistry, EnumField
from oioioi.base.utils import get_object_by_dotted_name
from oioioi.contests.fields import ScoreField
from oioioi.filetracker.fields import FileField
from oioioi.problems.models import Problem

import itertools
import os.path

def make_contest_filename(instance, filename):
    if not isinstance(instance, Problem):
        assert hasattr(instance, 'contest'), 'contest_file_generator used ' \
                'on object %r which does not have \'contest\' attribute' \
                % (instance,)
        instance = getattr(instance, 'contest')
    return 'contests/%s/%s' % (instance.id,
            get_valid_filename(os.path.basename(filename)))

class Contest(models.Model):
    id = models.CharField(max_length=32, primary_key=True,
            validators=[validate_slug], verbose_name=_("ID"))
    name = models.CharField(max_length=255, verbose_name=_("full name"))
    controller_name = DottedNameField(
            'oioioi.contests.controllers.ContestController',
            verbose_name=_("type"))
    creation_date = models.DateTimeField(auto_now_add=True, editable=False,
            verbose_name=_("creation date"))
    default_submissions_limit = models.IntegerField(
            verbose_name=_("default submissions limit"),
            default=settings.DEFAULT_SUBMISSIONS_LIMIT, blank=True)

    @property
    def controller(self):
        if not self.controller_name:
            return None
        return get_object_by_dotted_name(self.controller_name)(self)

    class Meta:
        verbose_name = _("contest")
        verbose_name_plural = _("contests")
        get_latest_by = 'creation_date'
        permissions = (
            ('contest_admin', _("Can administer the contest")),
            ('contest_observer', _("Can observe the contest")),
            ('enter_contest', _("Can enter the contest")),
        )

    def __unicode__(self):
        return self.name


@receiver(pre_save, sender=Contest)
def _generate_contest_id(sender, instance, raw, **kwargs):
    """Automatically generate a contest ID if not provided, by trying ``p0``,
       ``p1``, etc."""
    if not raw and not instance.id:
        instance_ids = frozenset(Contest.objects.values_list('id', flat=True))
        for i in itertools.count(1):
            candidate = 'c' + str(i)
            if candidate not in instance_ids:
                instance.id = candidate
                break

@receiver(post_save, sender=Contest)
def _call_controller_adjust_contest(sender, instance, raw, **kwargs):
    if not raw and instance.controller_name:
        instance.controller.adjust_contest()

class ContestAttachment(models.Model):
    """Represents an additional file visible to the contestant, linked to
       the contest.

       This may be used for additional materials, like rules, documentation
       etc.
    """
    contest = models.ForeignKey(Contest, related_name='attachments',
            verbose_name=_("contest"))
    description = models.CharField(max_length=255,
            verbose_name=_("description"))
    content = FileField(upload_to=make_contest_filename,
            verbose_name=_("content"))

    @property
    def filename(self):
        return os.path.split(self.content.name)[1]

    class Meta:
        verbose_name = _("attachment")
        verbose_name_plural = _("attachments")

class Round(models.Model):
    contest = models.ForeignKey(Contest, verbose_name=_("contest"))
    name = models.CharField(max_length=255, verbose_name=_("name"))
    start_date = models.DateTimeField(default=timezone.now,
            verbose_name=_("start date"))
    end_date = models.DateTimeField(blank=True, null=True,
            verbose_name=_("end date"))
    results_date = models.DateTimeField(blank=True, null=True,
            verbose_name=_("results date"))
    is_trial = models.BooleanField(default=False, verbose_name=_("is trial"))

    class Meta:
        verbose_name = _("round")
        verbose_name_plural = _("rounds")
        unique_together = ('contest', 'name')
        ordering = ('contest', 'start_date')

    def __unicode__(self):
        return self.name

    def clean(self):
        if self.start_date and self.end_date and \
                self.start_date > self.end_date:
            raise ValidationError(_("Start date should be before end date."))

@receiver(pre_save, sender=Round)
def _generate_round_id(sender, instance, raw, **kwargs):
    """Automatically generate a round name if not provided."""
    if not raw and not instance.name:
        num_other_rounds = Round.objects.filter(contest=instance.contest) \
                .exclude(pk=instance.pk).count()
        instance.name = _("Round %d") % (num_other_rounds + 1,)

class ProblemInstance(models.Model):
    contest = models.ForeignKey(Contest, verbose_name=_("contest"))
    round = models.ForeignKey(Round, verbose_name=_("round"), null=True,
            blank=True)
    problem = models.ForeignKey(Problem, verbose_name=_("problem"))
    short_name = models.CharField(max_length=30, verbose_name=_("short name"))
    submissions_limit = models.IntegerField(blank=True,
        default=settings.DEFAULT_SUBMISSIONS_LIMIT)

    class Meta:
        verbose_name = _("problem instance")
        verbose_name_plural = _("problem instances")
        unique_together = ('contest', 'short_name')
        ordering = ('round', 'short_name')

    def __unicode__(self):
        return '%(name)s (%(short_name)s)' % \
                dict(short_name=self.short_name, name=self.problem.name)

@receiver(pre_save, sender=ProblemInstance)
def _generate_problem_instance_fields(sender, instance, raw, **kwargs):
    if not raw and instance.round_id:
        instance.contest = instance.round.contest
    if not raw and not instance.short_name and instance.problem_id:
        short_names = ProblemInstance.objects.filter(contest=instance.contest)\
                .values_list('short_name', flat=True)
        problem_short_name = instance.problem.short_name
        if problem_short_name not in short_names:
            instance.short_name = problem_short_name
        else:
            for i in itertools.count(1):
                candidate = problem_short_name + str(i)
                if candidate not in short_names:
                    instance.short_name = candidate
                    break

submission_kinds = EnumRegistry()
submission_kinds.register('NORMAL', _("Normal"))
submission_kinds.register('IGNORED', _("Ignored"))

submission_statuses = EnumRegistry()
submission_statuses.register('?', _("Pending"))
submission_statuses.register('OK', _("OK"))
submission_statuses.register('ERR', _("Error"))

class Submission(models.Model):
    problem_instance = models.ForeignKey(ProblemInstance,
            verbose_name=_("problem"))
    user = models.ForeignKey(User, blank=True, null=True,
            verbose_name=_("user"))
    date = models.DateTimeField(default=timezone.now, blank=True,
            verbose_name=_("date"), db_index=True)
    kind = EnumField(submission_kinds, default='NORMAL',
            verbose_name=_("kind"))
    score = ScoreField(blank=True, null=True,
            verbose_name=_("score"))
    status = EnumField(submission_statuses, default='?',
            verbose_name=_("status"))
    comment = models.TextField(blank=True,
            verbose_name=_("comment"))

    @property
    def problem(self):
        return self.problem_instance.problem

    class Meta:
        verbose_name = _("submission")
        verbose_name_plural = _("submissions")
        get_latest_by = 'date'

    def is_scored(self):
        return self.score is not None

    def get_date_display(self):
        return self.problem_instance.contest.controller \
                .render_submission_date(self)

    def get_score_display(self):
        if self.score is None:
            return None
        return self.problem_instance.contest.controller \
                .render_submission_score(self)

submission_report_kinds = EnumRegistry()
submission_report_kinds.register('FINAL', _("Final report"))
submission_report_kinds.register('FAILURE', _("Evaluation failure report"))

submission_report_statuses = EnumRegistry()
submission_report_statuses.register('INACTIVE', _("Inactive"))
submission_report_statuses.register('ACTIVE', _("Active"))
submission_report_statuses.register('SUPERSEDED', _("Superseded"))

class SubmissionReport(models.Model):
    submission = models.ForeignKey(Submission)
    creation_date = models.DateTimeField(auto_now_add=True)
    kind = EnumField(submission_report_kinds, default='FINAL')
    status = EnumField(submission_report_statuses, default='INACTIVE')

    @property
    def score_report(self):
        try:
            return self.scorereport_set.all()[0]
        except (ScoreReport.DoesNotExist, IndexError):
            return None

    class Meta:
        get_latest_by = 'creation_date'
        ordering = ('-creation_date',)
        # We're using this for having an index over this table.
        # This could be changed in SIO-1214 as Django 1.5 explicitly supports it
        # Check https://code.djangoproject.com/ticket/373
        unique_together = ('submission', 'creation_date', 'id')

class ScoreReport(models.Model):
    submission_report = models.ForeignKey(SubmissionReport)
    status = EnumField(submission_statuses, blank=True, null=True)
    score = ScoreField(blank=True, null=True)
    comment = models.TextField(blank=True, null=True)

    def get_score_display(self):
        if self.score is None:
            return ''
        return unicode(self.score)

class FailureReport(models.Model):
    """A report generated when evaluation process failed.

       The submission should have its status set to ``FAILED``. Such reports
       are not shown to users.
    """
    submission_report = models.ForeignKey(SubmissionReport)
    message = models.TextField()
    json_environ = models.TextField()

class UserResultForProblem(models.Model):
    """User result (score) for the problem.

       Each user can have only one class:`UserResultForProblem` per problem
       instance.
    """
    user = models.ForeignKey(User)
    problem_instance = models.ForeignKey(ProblemInstance)
    score = ScoreField(blank=True, null=True)
    status = EnumField(submission_statuses, blank=True, null=True)
    submission_report = models.ForeignKey(SubmissionReport, blank=True,
            null=True)

    class Meta:
        unique_together = ('user', 'problem_instance')

class UserResultForRound(models.Model):
    """User result (score) for the round.

       Each user can have only one :class:`UserResultForRound` per round.
    """
    user = models.ForeignKey(User)
    round = models.ForeignKey(Round)
    score = ScoreField(blank=True, null=True)

    class Meta:
        unique_together = ('user', 'round')

class UserResultForContest(models.Model):
    """Represents the user result (score) for the contest.

       Each user can have only one :class:`UserResultForContest` per contest
       for given type.
    """
    user = models.ForeignKey(User)
    contest = models.ForeignKey(Contest)
    score = ScoreField(blank=True, null=True)

    class Meta:
<<<<<<< HEAD
        unique_together = ('user', 'contest')

class RoundTimeExtension(models.Model):
    """Represents the time the round has been extended by for a certain user.

       The extra time is given in minutes.
    """
    user = models.ForeignKey(User)
    round = models.ForeignKey(Round)
    extra_time = models.PositiveIntegerField(_("Extra time (in minutes)"))

    class Meta:
        unique_together = ('user', 'round')
        verbose_name = _("round time extension")
        verbose_name_plural = _("round time extensions")

    def __unicode__(self):
        return unicode(self.round) + ': ' + unicode(self.user)

contest_permissions = EnumRegistry()
contest_permissions.register('contests.contest_admin', _("Admin"))
contest_permissions.register('contests.contest_observer', _("Observer"))

class ContestPermission(models.Model):
    user = models.ForeignKey(User)
    contest = models.ForeignKey(Contest)
    permission = EnumField(contest_permissions,
            default='contests.contest_admin', verbose_name=_("permission"))

    class Meta:
        unique_together = ('user', 'contest', 'permission')
        verbose_name = _("contest permission")
        verbose_name_plural = _("contest permissions")

    def __unicode__(self):
        return u'%s/%s: %s' % (self.contest, self.permission, self.user)
=======
        unique_together = ('user', 'contest')
>>>>>>> 42c08a4c
<|MERGE_RESOLUTION|>--- conflicted
+++ resolved
@@ -304,7 +304,6 @@
     score = ScoreField(blank=True, null=True)
 
     class Meta:
-<<<<<<< HEAD
         unique_together = ('user', 'contest')
 
 class RoundTimeExtension(models.Model):
@@ -340,7 +339,4 @@
         verbose_name_plural = _("contest permissions")
 
     def __unicode__(self):
-        return u'%s/%s: %s' % (self.contest, self.permission, self.user)
-=======
-        unique_together = ('user', 'contest')
->>>>>>> 42c08a4c
+        return u'%s/%s: %s' % (self.contest, self.permission, self.user)