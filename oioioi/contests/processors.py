--- conflicted
+++ resolved
@@ -33,27 +33,19 @@
             if c is not None and c != request.contest
         ]
     else:
-<<<<<<< HEAD
-        c_views = ContestView.objects.filter(user=request.real_user) \
-                .select_related('contest')
-
+        c_views = ContestView.objects.filter(user=request.real_user).select_related(
+            'contest'
+        )
+        
         if 'oioioi.supervision' in settings.INSTALLED_APPS:
             from oioioi.supervision.utils import is_user_under_supervision, \
                 get_user_supervised_contests
             if not request.user.is_superuser and is_user_under_supervision(request.user):
                 contests = get_user_supervised_contests(request.user)
                 c_views = c_views.filter(contest__in=contests)
-
-        c_views = c_views[:getattr(settings, 'NUM_RECENT_CONTESTS', 5)]
-        return [cv.contest for cv in c_views
-                if cv.contest in visible_contests(request)]
-=======
-        c_views = ContestView.objects.filter(user=request.real_user).select_related(
-            'contest'
-        )
+        
         c_views = c_views[: getattr(settings, 'NUM_RECENT_CONTESTS', 5)]
         return [cv.contest for cv in c_views if cv.contest in visible_contests(request)]
->>>>>>> de6026fb
 
 
 def register_recent_contests(request):
