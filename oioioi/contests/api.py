from django.http import Http404
from django.shortcuts import get_object_or_404
from django.utils.timezone import now

from oioioi.base.utils import request_cached
from oioioi.base.utils.api import make_path_coreapi_schema
from oioioi.contests.forms import SubmissionFormForProblemInstance
from oioioi.contests.models import Contest, ProblemInstance
from oioioi.contests.serializers import (
    ContestSerializer,
    ProblemSerializer,
    RoundSerializer,
    SubmissionSerializer,
    UserResultForProblemSerializer,
)
from oioioi.contests.utils import (
    can_enter_contest,
    get_problem_statements,
    visible_contests,
)
from oioioi.problems.models import Problem, ProblemInstance
from oioioi.base.permissions import enforce_condition, not_anonymous

from oioioi.problems.utils import query_statement
from rest_framework import permissions, status, views
from rest_framework.parsers import MultiPartParser
from rest_framework.permissions import IsAuthenticated
from rest_framework.response import Response
from rest_framework.schemas import AutoSchema
from rest_framework import serializers
from rest_framework.decorators import api_view


@api_view(['GET'])
@enforce_condition(not_anonymous, login_redirect=False)
def contest_list(request):
    contests = visible_contests(request)
    serializer = ContestSerializer(contests, many=True)
    return Response(serializer.data)


class CanEnterContest(permissions.BasePermission):
    def has_object_permission(self, request, view, obj):
        return can_enter_contest(request)


class GetContestRounds(views.APIView):
    permission_classes = (
        IsAuthenticated,
        CanEnterContest,
    )

    schema = AutoSchema(
        [
            make_path_coreapi_schema(
                name='contest_id',
                title="Contest id",
                description="Id of the contest from contest_list endpoint",
            ),
        ]
    )

    def get(self, request, contest_id):
        contest = get_object_or_404(Contest, id=contest_id)
        rounds = contest.round_set.all()
        serializer = RoundSerializer(rounds, many=True)
        return Response(serializer.data)


class GetContestProblems(views.APIView):
    permission_classes = (
        IsAuthenticated,
        CanEnterContest,
    )

    schema = AutoSchema(
        [
            make_path_coreapi_schema(
                name='contest_id',
                title="Contest id",
                description="Id of the contest from contest_list endpoint",
            ),
        ]
    )

    def get(self, request, contest_id):
        contest: Contest = get_object_or_404(Contest, id=contest_id)
        controller = contest.controller
        problem_instances = (
            ProblemInstance.objects.filter(contest=request.contest)
            .select_related('problem')
            .prefetch_related('round')
        )

        # problems = [pi for pi in problem_instances if controller.can_see_problem(request, pi)]
        # serializer = ProblemSerializer(problems, many=True)
        # return Response(serializer.data,)

        # Problem statements in order
        # 0) problem instance
        # 1) statement_visible
        # 2) round end time
        # 3) user result
        # 4) number of submissions left
        # 5) submissions_limit
        # 6) can_submit
        # Sorted by (start_date, end_date, round name, problem name)
        problem_statements = get_problem_statements(
            request, controller, problem_instances
        )

        data = []
        for problem_stmt in problem_statements:
            if problem_stmt[1]:
                serialized = dict(ProblemSerializer(problem_stmt[0], many=False).data)
                serialized["full_name"] = problem_stmt[0].problem.legacy_name
                serialized["user_result"] = UserResultForProblemSerializer(
                    problem_stmt[3], many=False
                ).data
                serialized["submissions_left"] = problem_stmt[4]
                serialized["can_submit"] = problem_stmt[6]
<<<<<<< HEAD
                serialized["statement_extension"] = query_statement(
                    problem_stmt[0].problem
                ).extension
=======
                serialized["statement_ext"] = st.extension if (st := query_statement(problem_stmt[0].problem)) else None
>>>>>>> 7699811f
                data.append(serialized)

        return Response(data)


class GetProblemIdView(views.APIView):
    permission_classes = (
        IsAuthenticated,
        CanEnterContest,
    )
    schema = AutoSchema(
        [
            make_path_coreapi_schema(
                name='contest_id',
                title="Contest id",
                description="Id of the contest to which the problem you want to "
                "query belongs. You can find this id after /c/ in urls "
                "when using SIO 2 web interface.",
            ),
            make_path_coreapi_schema(
                name='problem_short_name',
                title="Problem short name",
                description="Short name of the problem you want to query. "
                "You can find it for example the in first column "
                "of the problem list when using SIO 2 web interface.",
            ),
        ]
    )

    def get(self, request, contest_id, problem_short_name):
        """This endpoint allows you to get id of the particular problem along
        with id of its corresponding problem's instance, given id of the certain
        contest and short name of that problem.
        """
        contest = get_object_or_404(Contest, id=contest_id)
        problem_instance = get_object_or_404(
            ProblemInstance, contest=contest, problem__short_name=problem_short_name
        )
        problem = problem_instance.problem
        response_data = {
            'problem_id': problem.id,
            'problem_instance_id': problem_instance.id,
        }

        return Response(response_data, status=status.HTTP_200_OK)


class SubmitSolutionView(views.APIView):
    permission_classes = (IsAuthenticated,)
    parser_classes = (MultiPartParser,)

    def get_problem_instance(self, **kwargs):
        raise NotImplemented

    def post(self, request, **kwargs):
        """This endpoint allows you to submit solution for selected problem."""
        pi = self.get_problem_instance(**kwargs)
        serializer = SubmissionSerializer(pi=pi, data=request.data)

        serializer.is_valid(raise_exception=True)
        form = SubmissionFormForProblemInstance(
            request,
            serializer.problem_instance,
            serializer.validated_data,
            request.FILES,
        )
        if not form.is_valid():
            return Response(form.errors, status=400)

        submission = serializer.problem_instance.controller.create_submission(
            request, form.cleaned_data['problem_instance'], form.cleaned_data
        )

        return Response(submission.id)


class SubmitContestSolutionView(SubmitSolutionView):
    permission_classes = (
        IsAuthenticated,
        CanEnterContest,
    )
    schema = AutoSchema(
        [
            make_path_coreapi_schema(
                name='contest_name',
                title="Contest name",
                description="Name of the contest to which you want to submit "
                "a solution. You can find it after /c/ in urls "
                "when using the SIO2 web interface.",
            ),
            make_path_coreapi_schema(
                name='problem_short_name',
                title="Problem short name",
                description="Short name of the problem to which you want to submit "
                "solution. You can find it for example in the first column "
                "of the problem list when using SIO 2 web interface.",
            ),
        ]
    )

    def get_problem_instance(self, contest_name, problem_short_name):
        return get_object_or_404(
            ProblemInstance, contest=contest_name, short_name=problem_short_name
        )


class SubmitProblemsetSolutionView(SubmitSolutionView):
    schema = AutoSchema(
        [
            make_path_coreapi_schema(
                name='problem_site_key',
                title="Problem site key",
                description="This is unique key for the problem in problemset. "
                "You can find it after /problemset/problem/ in url of "
                "any site related to the problem when using the SIO2 web "
                "interface.",
            ),
        ]
    )

    def get_problem_instance(self, problem_site_key):
        problem = get_object_or_404(Problem, problemsite__url_key=problem_site_key)
        pi = problem.main_problem_instance
        if not pi:
            raise Http404
        return pi<|MERGE_RESOLUTION|>--- conflicted
+++ resolved
@@ -119,13 +119,11 @@
                 ).data
                 serialized["submissions_left"] = problem_stmt[4]
                 serialized["can_submit"] = problem_stmt[6]
-<<<<<<< HEAD
-                serialized["statement_extension"] = query_statement(
-                    problem_stmt[0].problem
-                ).extension
-=======
-                serialized["statement_ext"] = st.extension if (st := query_statement(problem_stmt[0].problem)) else None
->>>>>>> 7699811f
+                serialized["statement_extension"] = (
+                    st.extension
+                    if (st := query_statement(problem_stmt[0].problem))
+                    else None
+                )
                 data.append(serialized)
 
         return Response(data)
