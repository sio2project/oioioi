# pylint: disable=abstract-method
from __future__ import print_function

import os
import re
from datetime import datetime, timedelta, timezone  # pylint: disable=E0611

import pytest
import pytz

from django.conf import settings
from django.contrib.admin.utils import quote
from django.contrib.auth.models import AnonymousUser, User
from django.core import mail
from django.core.exceptions import ValidationError
from django.core.files.base import ContentFile
from django.core.management import call_command
from django.http import HttpResponse
from django.template import RequestContext, Template
from django.test import RequestFactory
from django.test.utils import override_settings
from django.urls import NoReverseMatch, reverse
from oioioi.base.permissions import is_superuser
from oioioi.base.tests import TestCase, TestsUtilsMixin, check_not_accessible, fake_time
from oioioi.base.tests.tests import TestPublicMessage
from oioioi.contests.current_contest import ContestMode
from oioioi.contests.date_registration import date_registry
from oioioi.contests.models import (
    Contest,
    ContestAttachment,
    ContestLink,
    ContestPermission,
    ContestView,
    ProblemInstance,
    ProblemStatementConfig,
    RankingVisibilityConfig,
    RegistrationAvailabilityConfig,
    Round,
    RoundTimeExtension,
    Submission,
    UserResultForContest,
    UserResultForProblem,
    FilesMessage,
    SubmissionsMessage,
    SubmitMessage,
)
from oioioi.contests.scores import IntegerScore, ScoreValue
from oioioi.contests.tests import make_empty_contest_formset
from oioioi.contests.utils import (
    administered_contests,
    all_non_trial_public_results_visible,
    all_public_results_visible,
    can_enter_contest,
    can_see_personal_data,
    is_contest_owner,
    is_contest_admin,
    is_contest_basicadmin,
    is_contest_observer,
    rounds_times,
)
from oioioi.dashboard.contest_dashboard import unregister_contest_dashboard_view
from oioioi.filetracker.tests import TestStreamingMixin
from oioioi.problems.models import (
    Problem,
    ProblemAttachment,
    ProblemPackage,
    ProblemStatement,
)
from oioioi.programs.controllers import ProgrammingContestController
from oioioi.programs.models import ModelProgramSubmission, Test
from oioioi.programs.tests import SubmitFileMixin
from oioioi.simpleui.views import (
    contest_dashboard_redirect as simpleui_contest_dashboard,
)
from oioioi.teachers.views import (
    contest_dashboard_redirect as teachers_contest_dashboard,
)
from oioioi.testspackages.models import TestsPackage
from rest_framework.test import APITestCase


class TestModels(TestCase):
    def test_fields_autogeneration(self):
        contest = Contest()
        contest.save()
        self.assertEqual(contest.id, 'c1')
        self.assertEqual(contest.judging_priority, settings.DEFAULT_CONTEST_PRIORITY)
        self.assertEqual(contest.judging_weight, settings.DEFAULT_CONTEST_WEIGHT)
        round = Round(contest=contest)
        round.save()
        self.assertEqual(round.name, 'Round 1')
        round = Round(contest=contest)
        round.save()
        self.assertEqual(round.name, 'Round 2')
        problem = Problem(short_name='A')
        problem.save()
        pi = ProblemInstance(round=round, problem=problem)
        pi.save()
        self.assertEqual(pi.contest, contest)
        self.assertEqual(pi.short_name, 'a')


class TestScores(TestCase):
    fixtures = [
        'test_users',
        'test_contest',
        'test_full_package',
        'test_problem_instance',
        'test_submission',
    ]

    def test_integer_score(self):
        s1 = IntegerScore(1)
        s2 = IntegerScore(2)
        self.assertLess(s1, s2)
        self.assertGreater(s2, s1)
        self.assertEqual(s1, IntegerScore(1))
        self.assertEqual((s1 + s2).value, 3)
        self.assertEqual(str(s1), '1')
        self.assertEqual(IntegerScore._from_repr(s1._to_repr()), s1)

    def test_score_field(self):
        contest = Contest.objects.get()
        user = User.objects.get(username='test_admin')

        instance = UserResultForContest(
            user=user, contest=contest, score=IntegerScore(42)
        )
        instance.save()
        del instance

        instance = UserResultForContest.objects.get(user=user)
        self.assertTrue(isinstance(instance.score, IntegerScore))
        self.assertEqual(instance.score.value, 42)

        instance.score = IntegerScore(12)
        instance.save()
        instance = UserResultForContest.objects.get(user=user)
        self.assertEqual(instance.score.value, 12)

        with self.assertRaises(ValidationError):
            instance.score = ScoreValue.deserialize('1')
        with self.assertRaises(ValidationError):
            instance.score = ScoreValue.deserialize('foo:1')

        instance.score = None
        instance.save()
        del instance

        instance = UserResultForContest.objects.get(user=user)
        self.assertIsNone(instance.score)

    def test_db_order(self):
        # Importing module-wide seems to break sinolpack tests.
        from oioioi.programs.models import TestReport

        scores = [tr.score for tr in TestReport.objects.order_by('score').all()]
        self.assertEqual(scores, sorted(scores))


def print_contest_id_view(request):
    id = request.contest.id if request.contest else None
    return HttpResponse(str(id))


def render_contest_id_view(request):
    t = Template('{{ contest.id }}')
    return HttpResponse(t.render(RequestContext(request)))


class TestSubmissionListOrder(TestCase):
    fixtures = [
        'test_users',
        'test_contest',
        'test_full_package',
        'test_problem_instance',
        'test_submission',
        'test_another_submission',
        'test_submissions_CE',
    ]

    def setUp(self):
        self.assertTrue(self.client.login(username='test_admin'))
        self.url = reverse(
            'oioioiadmin:contests_submission_changelist', kwargs={'contest_id': 'c'}
        )
        super().setUp()

    def test_default_order(self):
        response = self.client.get(self.url)

        self.check_id_order_in_response(response, [4, 3])
        self.check_id_order_in_response(response, [3, 2])
        self.check_id_order_in_response(response, [2, 1])

    def check_id_order_in_response(self, response, ids):
        self.check_order_in_response(
            response,
            ['/submission/%d/change' % x for x in ids],
            'Submission with id %d should be displayed before submission with id %d'
            % tuple(ids),
        )

    @pytest.mark.skip(reason="TODO: Repair the ordering platform-wide.")
    def test_score_order(self):

        # 7 is the number of score column.
        # Order by score ascending, null score should be below OK.
        response = self.client.get(self.url + "?o=-7")

        self.check_ce_order_in_response(
            response,
            True,
            'Submission with CE should be displayed at ' 'the bottom with this order.',
        )

        # Order by score descending, null score should be above OK.
        response = self.client.get(self.url + "?o=7")

        self.check_ce_order_in_response(
            response,
            False,
            'Submission with CE ' 'should be displayed first with this order',
        )

    def check_ce_order_in_response(self, response, is_descending, error_msg):
        if is_descending:
            order = ['OK', 'CE']
        else:
            order = ['CE', 'OK']

        self.check_order_in_response(response, order, error_msg)

    def check_order_in_response(self, response, order, error_msg):
        # Cut off part of the response that is above submission table because
        # it can provide irrelevant noise.
        content = response.content.decode('utf-8')
        table_content = content[content.index('results') :]
        (test_first, test_second) = order

        self.assertIn(
            test_first,
            table_content,
            'Fixtures should contain submission with %s' % test_first,
        )
        self.assertIn(
            test_second,
            table_content,
            'Fixtures should contain submission with %s' % test_second,
        )

        test_first_index = table_content.index(test_first)
        test_second_index = table_content.index(test_second)

        self.assertTrue(test_first_index < test_second_index, error_msg)



# TODO: expand this TestCase
@override_settings(CONTEST_MODE=ContestMode.neutral)
class TestSubmissionListFilters(TestCase):
    fixtures = [
        'test_users',
        'test_contest',
        'test_full_package',
        'test_problem_instance',
        'test_submission',
        'test_another_submission',
        'test_submissions_CE',
    ]

    def setUp(self):
        self.assertTrue(self.client.login(username='test_admin'))
        self.url = reverse(
            'noncontest:oioioiadmin:contests_submission_changelist',
        )
        self.curl = reverse(
            'oioioiadmin:contests_submission_changelist',
            kwargs={'contest_id': 'c'},
        )
        super().setUp()

    def get_package(self, name):
        return os.path.join(os.path.dirname(__file__), '../../sinolpack/files', name)

    def test_all_filters(self):
        args = {
            'has_active_system_error': 'yes',
            'kind': 'NORMAL',
            'status__exact': 'INI_OK',
            'revealed': '1',
            'lang': 'Pascal',
        }
        response = self.client.get(self.url)
        self.assertEqual(response.status_code, 200)
        self.assertContains(response, '4 submissions')
        response = self.client.get(self.url, args)
        self.assertEqual(response.status_code, 200)
        self.assertContains(response, '0 submissions')
        args['round'] = 'Round 1'
        response = self.client.get(self.curl, args)
        self.assertEqual(response.status_code, 200)
        self.assertContains(response, '0 submissions')

    def test_search(self):
        self.url = reverse(
            'noncontest:oioioiadmin:contests_submission_changelist',
        )
        filename = self.get_package('test_simple_package_translations.zip')
        call_command('addproblem', filename)
        response = self.client.get(self.url)
        self.assertContains(response, '5 submissions')
        response = self.client.get(self.url, {'pi': 'Sumżyce'})
        self.assertContains(response, '4 submissions')
        response = self.client.get(self.url, {'pi': 'Sumżyce', 'q': 'Sumżyce'})
        self.assertContains(response, '4 submissions')
        response = self.client.get(self.url, {'pi': 'Sumżyce', 'q': 'Zadanie'})
        self.assertContains(response, '0 submissions')
        response = self.client.get(self.url, {'pi': 'Zadanie z tłumaczeniami'})
        self.assertContains(response, '1 submission')
        response = self.client.get(self.url, {'pi': 'Zadanie z tłumaczeniami', 'q': 'Zadanie'})
        self.assertContains(response, '1 submission')
        response = self.client.get(self.url, {'pi': 'Zadanie z tłumaczeniami', 'q': 'Sumżyce'})
        self.assertContains(response, '0 submissions')


@override_settings(
    CONTEST_MODE=ContestMode.neutral, ROOT_URLCONF='oioioi.contests.tests.test_urls'
)
class TestUrls(TestCase):
    fixtures = ['test_contest']

    def test_make_patterns(self):
        # The 'urlpatterns' variable in test_urls is created using
        # 'make_patterns'. We test if it contains patterns coming from
        # different sources by trying to reverse them.
        try:
            # local contest pattern
            reverse('render_contest_id', kwargs={'contest_id': 'c'})
            # local neutral pattern
            reverse('print_contest_id')
            # local noncontest pattern
            reverse('noncontest_print_contest_id')
            # global contest pattern
            reverse('default_contest_view', kwargs={'contest_id': 'c'})
            # global neutral patterns
            reverse('select_contest')
            # global noncontest pattern
            reverse('move_node')
        except NoReverseMatch as e:
            self.fail(str(e))

    def test_reverse(self):
        contest = Contest.objects.get()
        contest_prefix = '/c/{}/'.format(contest.id)

        # neutral non-admin
        url = reverse('select_contest')
        self.assertFalse(url.startswith(contest_prefix))
        url = reverse('select_contest', kwargs={'contest_id': contest.id})
        self.assertTrue(url.startswith(contest_prefix))

        # neutral admin
        url = reverse('oioioiadmin:contests_contest_add')
        self.assertFalse(url.startswith(contest_prefix))
        url = reverse(
            'oioioiadmin:contests_contest_add', kwargs={'contest_id': contest.id}
        )
        self.assertTrue(url.startswith(contest_prefix))

        # contest-only non-admin
        with self.assertRaises(NoReverseMatch):
            reverse('default_contest_view')
        url = reverse('default_contest_view', kwargs={'contest_id': contest.id})
        self.assertTrue(url.startswith(contest_prefix))

        # contest-only admin
        with self.assertRaises(NoReverseMatch):
            reverse('oioioiadmin:contests_probleminstance_changelist')
        url = reverse(
            'oioioiadmin:contests_probleminstance_changelist',
            kwargs={'contest_id': contest.id},
        )
        self.assertTrue(url.startswith(contest_prefix))

        self.client.get(contest_prefix)  # contest active

        # neutral non-admin
        url = reverse('select_contest')
        self.assertTrue(url.startswith(contest_prefix))

        # neutral admin
        url = reverse('oioioiadmin:contests_contest_add')
        self.assertTrue(url.startswith(contest_prefix))

        # contest-only non-admin
        url = reverse('default_contest_view')
        self.assertTrue(url.startswith(contest_prefix))

        # contest-only admin
        url = reverse('oioioiadmin:contests_probleminstance_changelist')
        self.assertTrue(url.startswith(contest_prefix))

        # noncontest-only
        url = reverse('noncontest_print_contest_id')
        self.assertFalse(url.startswith(contest_prefix))


@override_settings(ROOT_URLCONF='oioioi.contests.tests.test_urls')
class TestCurrentContest(TestCase):
    fixtures = ['test_users', 'test_two_empty_contests']

    def _test_redirecting_contest_mode(self):
        # assuming contest mode contest_if_possible or contest_only
        url = reverse('print_contest_id')
        url_c1 = reverse('print_contest_id', kwargs={'contest_id': 'c1'})
        url_c2 = reverse('print_contest_id', kwargs={'contest_id': 'c2'})

        response = self.client.get(url)
        # 'c2' - most recently created contest
        self.assertRedirects(response, url_c2, fetch_redirect_response=False)

        with self.settings(DEFAULT_CONTEST='c1'):
            response = self.client.get(url)
            self.assertRedirects(response, url_c1)

            response = self.client.get(url, follow=True)
            self.assertEqual(response.content.decode('utf-8'), 'c1')

        response = self.client.get(url)
        # 'c1' - most recently visited contest
        self.assertRedirects(response, url_c1)

        response = self.client.get(url, follow=True)
        self.assertEqual(response.content.decode('utf-8'), 'c1')

        response = self.client.get(url_c2)
        self.assertEqual(response.content.decode('utf-8'), 'c2')

        Contest.objects.get(id='c2').delete()

        response = self.client.get(url_c2)
        self.assertEqual(response.status_code, 404)

        response = self.client.get(url)
        self.assertRedirects(response, url_c1)

        response = self.client.get(url, follow=True)
        self.assertEqual(response.content.decode('utf-8'), 'c1')

    @override_settings(CONTEST_MODE=ContestMode.neutral)
    def test_neutral_contest_mode(self):
        url = reverse('print_contest_id')
        response = self.client.get(url)
        self.assertEqual(response.content.decode('utf-8'), 'None')

        url = reverse('print_contest_id', kwargs={'contest_id': 'c1'})
        response = self.client.get(url)
        self.assertEqual(response.content.decode('utf-8'), 'c1')

        url = reverse('render_contest_id')
        response = self.client.get(url)
        self.assertEqual(response.content.decode('utf-8'), 'c1')

        url = reverse('print_contest_id', kwargs={'contest_id': 'c2'})
        response = self.client.get(url)
        self.assertEqual(response.content.decode('utf-8'), 'c2')

        url = reverse('noncontest_print_contest_id')
        response = self.client.get(url)
        self.assertEqual(response.content.decode('utf-8'), 'None')

    @override_settings(CONTEST_MODE=ContestMode.contest_if_possible)
    def test_contest_if_possible_contest_mode(self):
        self._test_redirecting_contest_mode()

        url = reverse('noncontest_print_contest_id')
        response = self.client.get(url)
        self.assertEqual(response.content.decode('utf-8'), 'None')

    @override_settings(CONTEST_MODE=ContestMode.contest_only)
    def test_contest_only_contest_mode(self):
        self._test_redirecting_contest_mode()

        url = reverse('noncontest_print_contest_id')
        response = self.client.get(url)
        self.assertEqual(response.status_code, 403)

        self.assertTrue(self.client.login(username='test_user'))
        response = self.client.get(url)
        self.assertEqual(response.status_code, 403)

        self.assertTrue(self.client.login(username='test_admin'))
        response = self.client.get(url)
        self.assertEqual(response.status_code, 200)
        self.assertEqual(response.content.decode('utf-8'), 'None')

    @override_settings(CONTEST_MODE=ContestMode.contest_if_possible)
    def test_namespaced_redirect(self):
        url = reverse('namespace:print_contest_id')
        url_c2 = reverse('namespace:print_contest_id', kwargs={'contest_id': 'c2'})

        response = self.client.get(url)
        # 'c2' - most recently created contest
        self.assertRedirects(response, url_c2)


class TestContestController(TestCase):
    fixtures = [
        'test_users',
        'test_contest',
        'test_full_package',
        'test_problem_instance',
        'test_submission',
        'test_extra_rounds',
    ]

    def test_order_rounds_by_focus(self):
        contest = Contest.objects.get()
        r1 = Round.objects.get(pk=1)
        r2 = Round.objects.get(pk=2)
        r3 = Round.objects.get(pk=3)

        r1.start_date = datetime(2012, 1, 1, 8, 0, tzinfo=timezone.utc)
        r1.end_date = datetime(2012, 1, 1, 10, 0, tzinfo=timezone.utc)
        r1.save()

        r2.start_date = datetime(2012, 1, 1, 9, 59, tzinfo=timezone.utc)
        r2.end_date = datetime(2012, 1, 1, 11, 00, tzinfo=timezone.utc)
        r2.save()

        r3.start_date = datetime(2012, 1, 2, 8, 0, tzinfo=timezone.utc)
        r3.end_date = datetime(2012, 1, 2, 10, 0, tzinfo=timezone.utc)
        r3.save()

        rounds = [r1, r2, r3]

        class FakeRequest(object):
            def __init__(self, timestamp, contest):
                self.timestamp = timestamp
                self.user = AnonymousUser()
                self.contest = contest

        for date, expected_order in (
            (datetime(2011, 1, 1, tzinfo=timezone.utc), [r1, r2, r3]),
            (datetime(2012, 1, 1, 7, 0, tzinfo=timezone.utc), [r1, r2, r3]),
            (datetime(2012, 1, 1, 7, 55, tzinfo=timezone.utc), [r1, r2, r3]),
            (datetime(2012, 1, 1, 9, 40, tzinfo=timezone.utc), [r1, r2, r3]),
            (datetime(2012, 1, 1, 9, 55, tzinfo=timezone.utc), [r2, r1, r3]),
            (datetime(2012, 1, 1, 9, 59, 29, tzinfo=timezone.utc), [r2, r1, r3]),
            (datetime(2012, 1, 1, 9, 59, 31, tzinfo=timezone.utc), [r1, r2, r3]),
            (datetime(2012, 1, 1, 10, 0, 1, tzinfo=timezone.utc), [r2, r1, r3]),
            (datetime(2012, 1, 1, 11, 0, 1, tzinfo=timezone.utc), [r2, r1, r3]),
            (datetime(2012, 1, 1, 12, 0, 1, tzinfo=timezone.utc), [r2, r1, r3]),
            (datetime(2012, 1, 2, 2, 0, 1, tzinfo=timezone.utc), [r3, r2, r1]),
            (datetime(2012, 1, 2, 2, 7, 55, tzinfo=timezone.utc), [r3, r2, r1]),
            (datetime(2012, 1, 2, 2, 9, 0, tzinfo=timezone.utc), [r3, r2, r1]),
            (datetime(2012, 1, 2, 2, 11, 0, tzinfo=timezone.utc), [r3, r2, r1]),
        ):
            self.assertEqual(
                contest.controller.order_rounds_by_focus(
                    FakeRequest(date, contest), rounds
                ),
                expected_order,
            )


class TestContestViews(TestCase):
    fixtures = [
        'test_users',
        'test_contest',
        'test_full_package',
        'test_problem_instance',
        'test_submission',
    ]

    def test_recent_contests_list(self):
        contest = Contest.objects.get()
        invisible_contest = Contest(
            id='invisible',
            name='Invisible Contest',
            controller_name='oioioi.contests.tests.PrivateContestController',
        )
        invisible_contest.save()

        self.assertTrue(self.client.login(username='test_admin'))
        self.client.get('/c/%s/dashboard/' % contest.id)
        self.client.get('/c/%s/dashboard/' % invisible_contest.id)
        response = self.client.get(reverse('select_contest'))
        self.assertEqual(len(response.context['contests']), 2)
        self.assertContains(response, 'Test contest')
        self.assertContains(response, 'Invisible Contest')
        self.client.logout()

        self.assertTrue(self.client.login(username='test_admin'))
        response = self.client.get('/c/%s/dashboard/' % contest.id)
        self.assertContains(response, 'dropdown open')
        response = self.client.get('/c/%s/dashboard/' % contest.id)
        self.assertNotContains(response, 'dropdown open')

        contests = [cv.contest for cv in ContestView.objects.all()]
        self.assertEqual(contests, [contest, invisible_contest])

        self.client.get('/c/%s/dashboard/' % invisible_contest.id)
        response = self.client.get(reverse('select_contest'))
        self.assertEqual(len(response.context['contests']), 2)
        contests = [cv.contest for cv in ContestView.objects.all()]
        self.assertEqual(contests, [invisible_contest, contest])

    @override_settings(CONTEST_MODE=ContestMode.neutral)
    def test_contest_visibility(self):
        invisible_contest = Contest(
            id='invisible',
            name='Invisible Contest',
            controller_name='oioioi.contests.tests.PrivateContestController',
        )
        invisible_contest.save()
        response = self.client.get(reverse('select_contest'))
        self.assertIn(
            'contests/select_contest.html', [t.name for t in response.templates]
        )
        self.assertEqual(len(response.context['contests']), 1)
        self.assertTrue(self.client.login(username='test_user'))
        response = self.client.get(reverse('select_contest'))
        self.assertEqual(len(response.context['contests']), 1)
        self.assertTrue(self.client.login(username='test_admin'))
        response = self.client.get(reverse('select_contest'))
        self.assertEqual(len(response.context['contests']), 2)
        self.assertContains(response, 'Invisible Contest')

        contest2 = Contest(
            id='c2',
            name='Contest2',
            controller_name='oioioi.contests.tests.PrivateContestController',
        )
        contest2.save()
        contest2.creation_date = datetime(2002, 1, 1, tzinfo=timezone.utc)
        contest2.save()
        contest3 = Contest(
            id='c3',
            name='Contest3',
            controller_name='oioioi.contests.tests.PrivateContestController',
        )
        contest3.save()
        contest3.creation_date = datetime(2004, 1, 1, tzinfo=timezone.utc)
        contest3.save()
        contest4 = Contest(
            id='c4',
            name='Contest4',
            controller_name='oioioi.contests.tests.PrivateContestController',
        )
        contest4.save()
        contest4.creation_date = datetime(2003, 1, 1, tzinfo=timezone.utc)
        contest4.save()
        response = self.client.get(reverse('select_contest'))
        self.assertEqual(len(response.context['contests']), 5)
        self.assertEqual(
            list(response.context['contests']),
            list(Contest.objects.order_by('-creation_date').all()),
        )
        self.assertContains(response, 'Contest2', count=1)
        self.assertContains(response, 'Contest3', count=1)
        self.assertContains(response, 'Contest4', count=1)
        content = response.content.decode('utf-8')
        self.assertLess(content.index('Contest3'), content.index('Contest4'))
        self.assertLess(content.index('Contest4'), content.index('Contest2'))

        contest2.creation_date = datetime(2003, 6, 1, tzinfo=timezone.utc)
        contest2.save()
        response = self.client.get(reverse('select_contest'))
        content = response.content.decode('utf-8')
        self.assertLess(content.index('Contest3'), content.index('Contest2'))
        self.assertLess(content.index('Contest2'), content.index('Contest4'))

    def test_submission_view(self):
        contest = Contest.objects.get()
        submission = Submission.objects.get(pk=1)
        self.assertTrue(self.client.login(username='test_user'))
        kwargs = {'contest_id': contest.id, 'submission_id': submission.id}
        response = self.client.get(reverse('submission', kwargs=kwargs))

        def count_templates(name):
            return len([t for t in response.templates if t.name == name])

        self.assertEqual(count_templates('programs/submission_header.html'), 1)
        self.assertEqual(count_templates('programs/report.html'), 2)

        td_pattern_with_class = r'<td[^>]*>\s*%s'

        content = response.content.decode('utf-8')

        # Submit another button
        submit_url = reverse(
            'submit',
            kwargs={
                'contest_id': contest.id,
                'problem_instance_id': submission.problem_instance.id,
            },
        )
        self.assertContains(response, submit_url)

        for t in ['0', '1ocen', '1a', '1b', '2', '3']:
            self.assertTrue(re.search(td_pattern_with_class % (t,), content))

        self.assertContains(response, '34 / 34', count=1)
        self.assertContains(response, '0 / 33', count=2)
        self.assertContains(response, '0 / 0', count=2)

        status_pattern = r'<td class="[^"]*submission--%s">\s*%s\s*</td>'
        header_match = re.findall(status_pattern % ('OK[0-9]+', "OK"), content)
        ok_match = re.findall(status_pattern % ('OK', 'OK'), content)
        re_match = re.findall(status_pattern % ('RE', 'Runtime error'), content)
        wa_match = re.findall(status_pattern % ('WA', 'Wrong answer'), content)

        self.assertEqual(len(header_match), 1)
        self.assertEqual(len(ok_match), 4)
        self.assertEqual(len(re_match), 1)
        self.assertEqual(len(wa_match), 1)
        self.assertContains(response, 'program exited with code 1')

    def test_submissions_permissions(self):
        contest = Contest.objects.get()
        submission = Submission.objects.get(pk=1)
        check_not_accessible(
            self,
            'submission',
            kwargs={
                'contest_id': submission.problem_instance.contest.id,
                'submission_id': submission.id,
            },
        )

        contest.controller_name = 'oioioi.contests.tests.PrivateContestController'
        contest.save()
        problem_instance = ProblemInstance.objects.get()
        self.assertTrue(self.client.login(username='test_user'))
        check_not_accessible(self, 'problems_list', kwargs={'contest_id': contest.id})
        check_not_accessible(
            self,
            'problem_statement',
            kwargs={
                'contest_id': contest.id,
                'problem_instance': problem_instance.short_name,
            },
        )
        check_not_accessible(self, 'my_submissions', kwargs={'contest_id': contest.id})
        check_not_accessible(self, 'contest_files', kwargs={'contest_id': contest.id})


class TestMySubmissions(TestCase):
    fixtures = [
        'test_users',
        'test_contest',
        'test_full_package',
        'test_problem_instance',
        'test_submission_list',
    ]

    def test_submission_messages(self):
        contest = Contest.objects.get()
        self.assertTrue(self.client.login(username='test_user'))
        kwargs = {'contest_id': contest.id}
        response = self.client.get(reverse('my_submissions', kwargs=kwargs))

        status_pattern = r'<td id=".*"\s*class="[^"]*submission--%s[^"]">\s*%s\s*</td>'
        ini_ok = re.findall(
            status_pattern % ('OK[0-9]+', 'Initial tests: OK'),
            response.content.decode('utf-8'),
        )
        ini_err = re.findall(
            status_pattern % ('INI_ERR', 'Initial tests: failed'),
            response.content.decode('utf-8'),
        )

        self.assertEqual(len(ini_ok), 1)
        self.assertEqual(len(ini_err), 1)


class TestManyRounds(TestsUtilsMixin, TestCase):
    fixtures = [
        'test_users',
        'test_contest',
        'test_full_package',
        'test_problem_instance',
        'test_submission',
        'test_extra_rounds',
        'test_permissions',
    ]

    @staticmethod
    def remove_ws(response):
        return re.sub(r'\s*', '', response.content.decode('utf-8'))

    def test_problems_visibility(self):
        contest = Contest.objects.get()
        url = reverse('problems_list', kwargs={'contest_id': contest.id})
        with fake_time(datetime(2012, 8, 5, tzinfo=timezone.utc)):
            for user in ['test_admin', 'test_contest_admin']:
                self.assertTrue(self.client.login(username=user))
                response = self.client.get(url)
                for task in ['zad1', 'zad2', 'zad3', 'zad4']:
                    self.assertContains(response, task)
                self.assertIn(
                    'contests/problems_list.html', [t.name for t in response.templates]
                )
                self.assertEqual(len(response.context['problem_instances']), 4)
                self.assertTrue(response.context['show_rounds'])

            for user in ['test_user', 'test_observer']:
                self.assertTrue(self.client.login(username=user))
                response = self.client.get(url)
                for task in ['zad1', 'zad3', 'zad4']:
                    self.assertContains(response, task)
                self.assertNotContains(response, 'zad2')
                self.assertEqual(len(response.context['problem_instances']), 3)

    def test_submissions_visibility(self):
        contest = Contest.objects.get()
        url = reverse('my_submissions', kwargs={'contest_id': contest.id})
        self.assertTrue(self.client.login(username='test_user'))
        with fake_time(datetime(2012, 8, 5, tzinfo=timezone.utc)):
            response = self.client.get(url)
            for task in ['zad1', 'zad3', 'zad4']:
                self.assertContains(response, task)
            self.assertNotContains(response, 'zad2')

            self.assertIn(
                'contests/my_submissions.html', [t.name for t in response.templates]
            )

            self.assertEqual(self.remove_ws(response).count('>34<'), 2)

        with fake_time(datetime(2015, 8, 5, tzinfo=timezone.utc)):
            response = self.client.get(url)
            self.assertEqual(self.remove_ws(response).count('>34<'), 4)

        with fake_time(datetime(2012, 7, 31, 20, tzinfo=timezone.utc)):
            response = self.client.get(url)
            self.assertNotIn('>34<', self.remove_ws(response))
            self.assertNotContains(response, 'Score')

        with fake_time(datetime(2012, 7, 31, 21, tzinfo=timezone.utc)):
            response = self.client.get(url)
            self.assertEqual(self.remove_ws(response).count('>34<'), 1)

        with fake_time(datetime(2012, 7, 31, 22, tzinfo=timezone.utc)):
            response = self.client.get(url)
            self.assertEqual(self.remove_ws(response).count('>34<'), 2)

        round4 = Round.objects.get(pk=4)
        user = User.objects.get(username='test_user')
        ext = RoundTimeExtension(user=user, round=round4, extra_time=60)
        ext.save()

        with fake_time(datetime(2012, 7, 31, 22, tzinfo=timezone.utc)):
            response = self.client.get(url)
            self.assertEqual(self.remove_ws(response).count('>34<'), 1)

        round4.end_date = datetime(2012, 8, 10, 0, 0, tzinfo=timezone.utc)
        round4.results_date = datetime(2012, 8, 10, 0, 10, tzinfo=timezone.utc)
        round4.save()

        ext.extra_time = 0
        ext.save()

        with fake_time(datetime(2012, 8, 10, 0, 5, tzinfo=timezone.utc)):
            response = self.client.get(url)
            self.assertEqual(self.remove_ws(response).count('>34<'), 1)

        ext.extra_time = 20
        ext.save()

        with fake_time(datetime(2012, 8, 10, 0, 15, tzinfo=timezone.utc)):
            response = self.client.get(url)
            self.assertEqual(self.remove_ws(response).count('>34<'), 1)

        with fake_time(datetime(2012, 8, 10, 0, 21, tzinfo=timezone.utc)):
            response = self.client.get(url)
            self.assertEqual(self.remove_ws(response).count('>34<'), 2)

    def test_mixin_past_rounds_hidden_during_prep_time(self):
        contest = Contest.objects.get()
        contest.controller_name = (
            'oioioi.contests.tests.PastRoundsHiddenContestController'
        )
        contest.save()

        user = User.objects.get(username='test_user')

        r1 = Round.objects.get(pk=1)
        r1.end_date = datetime(2012, 7, 30, 21, 40, tzinfo=timezone.utc)
        r1.save()

        url = reverse('problems_list', kwargs={'contest_id': contest.id})
        with fake_time(datetime(2012, 7, 31, 21, 1, tzinfo=timezone.utc)):
            # r3, r4 are active
            self.assertTrue(self.client.login(username=user))
            response = self.client.get(url)
            for task in ['zad3', 'zad4']:
                self.assertContains(response, task)
            self.assertEqual(len(response.context['problem_instances']), 2)

        with fake_time(datetime(2015, 7, 31, 20, 1, tzinfo=timezone.utc)):
            # r1,r3,r4 are past, preparation time for r2
            self.assertTrue(self.client.login(username=user))
            response = self.client.get(url)
            self.assertEqual(len(response.context['problem_instances']), 0)

        with fake_time(datetime(2015, 7, 31, 20, 28, tzinfo=timezone.utc)):
            # r2 is active
            self.assertTrue(self.client.login(username=user))
            response = self.client.get(url)
            self.assertContains(response, 'zad2')
            self.assertEqual(len(response.context['problem_instances']), 1)

        r2 = Round.objects.get(pk=2)
        r2.start_date = datetime(2012, 7, 31, 21, 40, tzinfo=timezone.utc)
        r2.save()

        with fake_time(datetime(2012, 7, 31, 21, 29, tzinfo=timezone.utc)):
            # r1,r3,r4 are past, break = (21.27, 21.40) -- first half
            self.assertTrue(self.client.login(username=user))
            response = self.client.get(url)
            for task in ['zad1', 'zad3', 'zad4']:
                self.assertContains(response, task)
            self.assertEqual(len(response.context['problem_instances']), 3)

        with fake_time(datetime(2012, 7, 31, 21, 35, tzinfo=timezone.utc)):
            # r1,r3,r3 are past, break = (21.27, 21.40) -- second half
            self.assertTrue(self.client.login(username=user))
            response = self.client.get(url)
            self.assertEqual(len(response.context['problem_instances']), 0)

        with fake_time(datetime(2012, 7, 31, 21, 41, tzinfo=timezone.utc)):
            # r2 is active
            self.assertTrue(self.client.login(username=user))
            response = self.client.get(url)
            self.assertContains(response, 'zad2')
            self.assertEqual(len(response.context['problem_instances']), 1)

        self.assertTrue(self.client.login(username='test_user'))
        response = self.client.get(reverse('select_contest'))
        self.assertEqual(len(response.context['contests']), 1)

    def test_round_dates(self):
        contest = Contest.objects.get()
        url = reverse('problems_list', kwargs={'contest_id': contest.id})
        with fake_time(datetime(2024, 1, 1, tzinfo=timezone.utc)):
            for user in ['test_admin', 'test_contest_admin', 'test_user', 'test_observer']:
                self.assertTrue(self.client.login(username=user))
                response = self.client.get(url)
                self.assertContains(response, "(31 July 2011, 20:27 - )")
                self.assertContains(response, "(31 July 2012, 20:27 - 21:27)")
                self.assertContains(response, "(30 July 2012, 20:27 - 31 July 2012, 21:27)")

    def test_polish_round_dates(self):
        self.client.cookies['lang'] = 'pl'
        contest = Contest.objects.get()
        url = reverse('problems_list', kwargs={'contest_id': contest.id})
        with fake_time(datetime(2024, 1, 1, tzinfo=timezone.utc)):
            for user in ['test_admin', 'test_contest_admin', 'test_user', 'test_observer']:
                self.assertTrue(self.client.login(username=user))
                response = self.client.get(url)
                self.assertContains(response, "(31 lipca 2011, 20:27 - )")
                self.assertContains(response, "(31 lipca 2012, 20:27 - 21:27)")
                self.assertContains(response, "(30 lipca 2012, 20:27 - 31 lipca 2012, 21:27)")
        self.client.cookies['lang'] = 'en'

    @override_settings(TIME_ZONE='Europe/Warsaw')
    def test_round_dates_with_other_timezone(self):
        contest = Contest.objects.get()    
        url = reverse('problems_list', kwargs={'contest_id': contest.id})
        with fake_time(datetime(2024, 1, 1, tzinfo=timezone.utc)):
            for user in ['test_admin', 'test_contest_admin', 'test_user', 'test_observer']:
                self.assertTrue(self.client.login(username=user))
                response = self.client.get(url)
                self.assertContains(response, "(31 July 2011, 22:27 - )")
                self.assertContains(response, "(31 July 2012, 22:27 - 23:27)")
                self.assertContains(response, "(30 July 2012, 22:27 - 31 July 2012, 23:27)")

    def test_rules_visibility(self):
        contest = Contest.objects.get()
        contest.controller_name = 'oioioi.oi.controllers.ProgrammingContestController'
        contest.save()
        self.assertTrue(self.client.login(username='test_user'))
        url = reverse('contest_rules', kwargs={'contest_id': 'c'})
        response = self.client.get(url, follow=True)
        self.assertEqual(response.status_code, 200)
        self.assertContains(response, "The contest has 4 rounds.")


class TestMultilingualStatements(TestCase, TestStreamingMixin):
    fixtures = [
        'test_users',
        'test_contest',
        'test_full_package',
        'test_problem_instance',
        'test_extra_statements',
    ]

    def test_multilingual_statements(self):
        pi = ProblemInstance.objects.get()
        url = reverse(
            'problem_statement',
            kwargs={'contest_id': pi.contest.id, 'problem_instance': pi.short_name},
        )
        response = self.client.get(url)
        self.assertStreamingEqual(response, b'en-txt')
        self.client.cookies['lang'] = 'en'
        response = self.client.get(url)
        self.assertStreamingEqual(response, b'en-txt')
        self.client.cookies['lang'] = 'pl'
        response = self.client.get(url)
        self.assertStreamingEqual(response, b'pl-pdf')
        ProblemStatement.objects.filter(language='pl').delete()
        response = self.client.get(url)
        self.assertTrue(response.streaming)
        content = self.streamingContent(response)
        self.assertIn(b'%PDF', content)
        ProblemStatement.objects.get(language__isnull=True).delete()
        response = self.client.get(url)
        self.assertStreamingEqual(response, b'en-txt')


class ContestWithoutStatementsController(ProgrammingContestController):
    def default_can_see_statement(self, request_or_context, problem_instance):
        return False


# Check all variables propagated to 'my_submissions.html'
class TestMySubmissionsContext(TestCase):
    fixtures = [
        'test_users',
        'test_contest',
        'test_full_package',
        'test_problem_instance',
    ]

    def test_config(self):
        self.assertTrue(self.client.login(username='test_user2'))
        contest = Contest.objects.get()
        url = reverse('my_submissions', kwargs={'contest_id': contest.id})
        response = self.client.get(url)
        self.assertIn('submissions', response.context)
        self.assertIn('header', response.context)

        for s in response.context['submissions']:
            self.assertIn('display_type', s)
            self.assertIn('message', s)
            self.assertIn('submission', s)
            self.assertIn('can_see_status', s)
            self.assertIn('can_see_score', s)
            self.assertIn('can_see_comment')


class TestSubmitButtonInProblemsList(TestCase):
    fixtures = [
        'test_users',
        'test_contest',
        'test_full_package',
        'test_problem_instance',
        'test_submission',
    ]

    def test_with_authorized_user(self):
        contest = Contest.objects.get()
        pi = ProblemInstance.objects.get()
        self.assertTrue(self.client.login(username='test_user'))

        response = self.client.get(
            reverse('problems_list', kwargs={'contest_id': contest.id})
        )
        self.assertContains(
            response,
            reverse('submit', kwargs={'problem_instance_id': pi.id}),
            status_code=200,
        )

    def test_with_unauthorized_user(self):
        contest = Contest.objects.get()
        pi = ProblemInstance.objects.get()
        response = self.client.get(
            reverse('problems_list', kwargs={'contest_id': contest.id})
        )

        self.assertNotContains(
            response,
            reverse('submit', kwargs={'problem_instance_id': pi.id}),
            status_code=200,
        )

    def test_with_no_submissions_left(self):
        contest = Contest.objects.get()
        pi = ProblemInstance.objects.get()
        pi.submissions_limit = 1
        pi.save()

        self.assertTrue(self.client.login(username='test_user'))

        response = self.client.get(
            reverse('problems_list', kwargs={'contest_id': contest.id})
        )
        self.assertContains(
            response,
            reverse('submit', kwargs={'problem_instance_id': pi.id}),
            status_code=200,
        )

    def test_with_ended_round(self):
        round = Round.objects.get()
        round.end_date = datetime(2020, 1, 1, tzinfo=timezone.utc)
        round.save()

        contest = Contest.objects.get()
        pi = ProblemInstance.objects.get()

        with fake_time(datetime(2020, 1, 2, tzinfo=timezone.utc)):
            self.assertTrue(self.client.login(username='test_user'))
            response = self.client.get(
                reverse('problems_list', kwargs={'contest_id': contest.id})
            )
            self.assertNotContains(
                response,
                reverse('submit', kwargs={'problem_instance_id': pi.id}),
                status_code=200,
            )


class TestStatementsVisibility(TestCase):
    fixtures = [
        'test_users',
        'test_contest',
        'test_full_package',
        'test_problem_instance',
    ]

    def test_controller(self):
        contest = Contest.objects.get()
        self.assertTrue(self.client.login(username='test_user'))
        response = self.client.get(
            reverse('problems_list', kwargs={'contest_id': contest.id})
        )
        self.assertContains(response, 'zad1')
        self.assertContains(response, u'Sum\u017cyce')

        pi = ProblemInstance.objects.get()
        url = reverse(
            'problem_statement',
            kwargs={'contest_id': contest.id, 'problem_instance': pi.short_name},
        )

        response = self.client.get(url)
        self.assertEqual(response.status_code, 200)

        contest.controller_name = (
            'oioioi.contests.tests.tests.ContestWithoutStatementsController'
        )
        contest.save()

        response = self.client.get(url)
        self.assertEqual(response.status_code, 403)

    def test_statements_config(self):
        contest = Contest.objects.get()
        psc = ProblemStatementConfig(contest=contest)
        psc.save()

        self.assertEqual(psc.visible, 'AUTO')

        pi = ProblemInstance.objects.get()
        url = reverse(
            'problem_statement',
            kwargs={'contest_id': contest.id, 'problem_instance': pi.short_name},
        )

        response = self.client.get(url)
        self.assertEqual(response.status_code, 200)

        psc.visible = 'NO'
        psc.save()

        response = self.client.get(url)
        self.assertEqual(response.status_code, 403)

        contest.controller_name = (
            'oioioi.contests.tests.tests.ContestWithoutStatementsController'
        )
        contest.save()

        psc.visible = 'AUTO'
        psc.save()

        response = self.client.get(url)
        self.assertEqual(response.status_code, 403)

        psc.visible = 'YES'
        psc.save()

        response = self.client.get(url)
        self.assertEqual(response.status_code, 200)


def failing_handler(env):
    raise RuntimeError('EXPECTED FAILURE')


class BrokenContestController(ProgrammingContestController):
    def fill_evaluation_environ(self, environ, submission):
        super(BrokenContestController, self).fill_evaluation_environ(
            environ, submission
        )
        environ.setdefault('recipe', []).append(
            ('failing_handler', 'oioioi.contests.tests.tests.failing_handler')
        )


class TestRejudgeAndFailure(TestCase):
    fixtures = [
        'test_users',
        'test_contest',
        'test_full_package',
        'test_problem_instance',
        'test_submission',
    ]

    def test_rejudge_request(self):
        contest = Contest.objects.get()
        kwargs = {'contest_id': contest.id, 'submission_id': 1}
        rejudge_url = reverse('rejudge_submission', kwargs=kwargs)
        self.assertTrue(self.client.login(username='test_admin'))
        response = self.client.get(rejudge_url)
        self.assertContains(response, 'OIOIOI', status_code=405)
        self.assertContains(response, 'method is not allowed', status_code=405)
        self.assertContains(response, 'Log out', status_code=405)

    def test_rejudge_and_failure(self):
        contest = Contest.objects.get()
        contest.controller_name = 'oioioi.contests.tests.tests.BrokenContestController'
        contest.save()

        submission = Submission.objects.get(pk=1)
        self.assertTrue(self.client.login(username='test_admin'))
        kwargs = {'contest_id': contest.id, 'submission_id': submission.id}
        response = self.client.post(reverse('rejudge_submission', kwargs=kwargs))
        self.assertEqual(response.status_code, 302)
        response = self.client.get(reverse('submission', kwargs=kwargs))
        self.assertContains(response, 'failure report')
        self.assertContains(response, 'EXPECTED FAILURE')

        self.assertEqual(len(mail.outbox), 1)
        self.assertIn('System Error evaluating submission #', mail.outbox[0].subject)
        self.assertIn('Traceback (most recent call last)', mail.outbox[0].body)
        self.assertEqual(mail.outbox[0].to, ['admin@example.com'])

        self.assertTrue(self.client.login(username='test_user'))
        response = self.client.get(reverse('submission', kwargs=kwargs))
        self.assertNotContains(response, 'failure report')
        self.assertNotContains(response, 'EXPECTED FAILURE')

    def test_suspicious_rejudge_request(self):
        contest = Contest.objects.get()
        contest.controller_name = 'oioioi.contests.tests.tests.BrokenContestController'
        contest.save()

        submission = Submission.objects.get(pk=1)
        self.assertTrue(self.client.login(username='test_admin'))
        kwargs = {'contest_id': contest.id, 'submission_id': submission.id}
        url = reverse('rejudge_submission', kwargs=kwargs) + '?evil=true'

        response = self.client.post(url)
        self.assertEqual(response.status_code, 400)


class TestRejudgeTypesView(TestCase):
    fixtures = [
        'test_users',
        'test_contest',
        'test_full_package',
        'test_problem_instance',
        'test_submission',
        'test_extra_problem',
        'test_another_submission',
    ]

    def test_view(self):
        self.assertTrue(self.client.login(username='test_admin'))
        self.client.get('/c/c/')  # 'c' becomes the current contest

        post_data = {'action': 'rejudge_action', '_selected_action': ['1', '2']}
        response = self.client.post(
            reverse('oioioiadmin:contests_submission_changelist'), post_data
        )
        self.assertContains(
            response, 'You have selected 2 submission(s) from 1 problem(s)'
        )
        self.assertContains(response, 'Rejudge submissions on judged tests only')
        self.assertContains(response, 'Tests:')

        problem_instance = ProblemInstance.objects.get(id=2)
        submission = Submission()
        submission.problem_instance = problem_instance
        submission.save()

        post_data['_selected_action'] = ['1', '2', '3']
        response = self.client.post(
            reverse('oioioiadmin:contests_submission_changelist'), post_data
        )
        self.assertContains(
            response, 'You have selected 3 submission(s) from 2 problem(s)'
        )
        self.assertNotContains(response, 'Rejudge submissions on judged tests only')
        self.assertNotContains(response, 'Tests:')


class TestContestAdmin(TestCase):
    fixtures = ['test_users']

    def test_simple_contest_create_and_change(self):
        self.assertTrue(self.client.login(username='test_admin'))
        url = reverse('oioioiadmin:contests_contest_add')
        response = self.client.get(url)
        self.assertEqual(response.status_code, 200)
        self.assertContains(response, "Start date")
        self.assertNotContains(response, "Judging priority")
        self.assertNotContains(response, "Judging weight")

        post_data = make_empty_contest_formset()
        post_data.update(
            {
                'name': 'cname',
                'id': 'cid',
                'start_date_0': '2012-02-03',
                'start_date_1': '04:05:06',
                'end_date_0': '2012-02-04',
                'end_date_1': '05:06:07',
                'results_date_0': '2012-02-05',
                'results_date_1': '06:07:08',
                'controller_name': 'oioioi.programs.controllers.ProgrammingContestController',
                'is_archived': 'False',
            }
        )

        response = self.client.post(url, post_data, follow=True)
        self.assertEqual(response.status_code, 200)
        self.assertEqual(Contest.objects.count(), 1)
        contest = Contest.objects.get()
        self.assertEqual(contest.id, 'cid')
        self.assertEqual(contest.name, 'cname')
        self.assertEqual(contest.judging_priority, settings.DEFAULT_CONTEST_PRIORITY)
        self.assertEqual(contest.judging_weight, settings.DEFAULT_CONTEST_WEIGHT)
        self.assertEqual(contest.round_set.count(), 1)
        round = contest.round_set.get()
        self.assertEqual(
            round.start_date,
            datetime(2012, 2, 3, 4, 5, 6, tzinfo=pytz.timezone(settings.TIME_ZONE)),
        )
        self.assertEqual(
            round.end_date,
            datetime(2012, 2, 4, 5, 6, 7, tzinfo=pytz.timezone(settings.TIME_ZONE)),
        )
        self.assertEqual(
            round.results_date,
            datetime(2012, 2, 5, 6, 7, 8, tzinfo=pytz.timezone(settings.TIME_ZONE)),
        )

        url = (
            reverse('oioioiadmin:contests_contest_change', args=(quote('cid'),))
            + '?simple=true'
        )
        response = self.client.get(url, follow=True)

        self.assertContains(response, '2012-02-05')
        self.assertContains(response, '06:07:08')
        self.assertContains(response, contest.controller.description)
        self.assertNotContains(response, "Judging priority")
        self.assertNotContains(response, "Judging weight")

        # pylint: disable=W0511
        # TODO: Fix me
        # After django update this throws form errors
        # pylint: disable=pointless-string-statement
        '''
        url = reverse('oioioiadmin:contests_contest_change',
                      args=(quote('cid'),))
        post_data = make_empty_contest_formset()
        post_data.update({
                'name': 'cname1',
                'start_date_0': '2013-02-03',
                'start_date_1': '14:05:06',
                'end_date_0': '2013-02-04',
                'end_date_1': '15:06:07',
                'results_date_0': '2013-02-05',
                'results_date_1': '16:07:08',
        })
        response = self.client.post(url, post_data, follow=True)
        self.assertEqual(response.status_code, 200)
        self.assertEqual(Contest.objects.count(), 1)
        contest = Contest.objects.get()
        self.assertEqual(contest.id, 'cid')
        self.assertEqual(contest.name, 'cname1')
        self.assertEqual(contest.round_set.count(), 1)
        round = contest.round_set.get()
        self.assertEqual(round.start_date,
                datetime(2013, 2, 3, 14, 5, 6, tzinfo=pytz.timezone(settings.TIME_ZONE)))
        self.assertEqual(round.end_date,
                datetime(2013, 2, 4, 15, 6, 7, tzinfo=pytz.timezone(settings.TIME_ZONE)))
        self.assertEqual(round.results_date,
                datetime(2013, 2, 5, 16, 7, 8, tzinfo=pytz.timezone(settings.TIME_ZONE)))

        url = reverse('oioioiadmin:contests_contest_change',
                args=(quote('cid'),)) + '?simple=true'

        post_data = make_empty_contest_formset()
        post_data.update({
                'name': 'cname1',
                'start_date_0': '2013-02-03',
                'start_date_1': '14:05:06',
                'end_date_0': '2013-02-01',
                'end_date_1': '15:06:07',
                'results_date_0': '2013-02-05',
                'results_date_1': '16:07:08',
        })
        response = self.client.post(url, post_data, follow=True)
        self.assertEqual(response.status_code, 200)
        self.assertContains(response, "Start date should be before end date.")
        '''
        # pylint: enable=pointless-string-statement

    def test_admin_permissions(self):
        url = reverse('oioioiadmin:contests_contest_changelist')

        self.assertTrue(self.client.login(username='test_user'))
        check_not_accessible(self, url)

        self.assertTrue(self.client.login(username='test_admin'))
        response = self.client.get(url)
        self.assertEqual(response.status_code, 200)

        # without set request.contest
        with self.assertRaises(NoReverseMatch):
            reverse('oioioiadmin:contests_probleminstance_changelist')

        c_id = 'test_contest'
        c = Contest.objects.create(
            id=c_id,
            controller_name='oioioi.programs.controllers.'
            'ProgrammingContestController',
            name='Test contest',
        )
        contest_prefix = '/c/{}/'.format(c_id)

        url = reverse(
            'oioioiadmin:contests_probleminstance_changelist',
            kwargs={'contest_id': c_id},
        )
        self.assertTrue(url.startswith(contest_prefix))
        url = url[len(contest_prefix) - 1 :]

        self.assertTrue(self.client.login(username='test_user'))
        check_not_accessible(self, url)

        self.assertTrue(self.client.login(username='test_admin'))
        response = self.client.get(url)
        self.assertEqual(response.status_code, 404)

        # with request.contest
        self.client.get(contest_prefix)
        url = reverse('oioioiadmin:contests_probleminstance_changelist')

        self.assertTrue(self.client.login(username='test_admin'))
        response = self.client.get(url)
        self.assertEqual(response.status_code, 200)

        self.assertTrue(self.client.login(username='test_user'))
        check_not_accessible(self, url)

        user = User.objects.get(username='test_user')
        ContestPermission(
            user=user, contest=c, permission='contests.contest_admin'
        ).save()
        response = self.client.get(url)
        self.assertEqual(response.status_code, 200)


class TestAttachments(TestCase, TestStreamingMixin):
    fixtures = [
        'test_users',
        'test_contest',
        'test_full_package',
        'test_problem_instance',
    ]

    def test_attachments(self):
        # Possible attachments:
        #  - ContestAttachent without round: pub_date == None or not
        #  - ProblemAttachment (has round and no pub_date)
        #  - ContestAttachent with round: pub_date == None or before or after

        # The round starts at 2011.07.31-20:57:58
        def get_time(hour):
            return datetime(2011, 7, 31, hour, 0, 0, tzinfo=timezone.utc)

        # The attachemnts are in (attachment, content, name) tuples.
        contest = Contest.objects.get()
        ca = (
            ContestAttachment.objects.create(
                contest=contest,
                description='contest-attachment-simple',
                content=ContentFile(b'content-of-conatt-simple', name='conatt.txt'),
            ),
            b'content-of-conatt-simple',
            'conatt.txt',
        )
        cb = (
            ContestAttachment.objects.create(
                contest=contest,
                description='contest-attachment-pub-date',
                content=ContentFile(b'content-of-conatt-pub', name='conatt-pub.txt'),
                pub_date=get_time(19),
            ),
            b'content-of-conatt-pub',
            'conatt-pub.txt',
        )
        problem = Problem.objects.get()
        pa = (
            ProblemAttachment.objects.create(
                problem=problem,
                description='problem-attachment',
                content=ContentFile(b'content-of-probatt', name='probatt.txt'),
            ),
            b'content-of-probatt',
            'probatt.txt',
        )
        round = Round.objects.get(pk=1)
        ra = (
            ContestAttachment.objects.create(
                contest=contest,
                description='round-attachment',
                content=ContentFile(b'content-of-roundatt-simple', name='roundatt.txt'),
                round=round,
            ),
            b'content-of-roundatt-simple',
            'roundatt.txt',
        )
        ra[0].save()
        rb = (
            ContestAttachment.objects.create(
                contest=contest,
                description='round-attachment-pub-date-before',
                content=ContentFile(b'content-of-roundatt-before', name='roundatt-before.txt'),
                round=round,
                pub_date=get_time(19),
            ),
            b'content-of-roundatt-before',
            'roundatt-before.txt',
        )
        rc = (
            ContestAttachment.objects.create(
                contest=contest,
                description='round-attachment-pub-date-after',
                content=ContentFile(b'content-of-roundatt-after', name='roundatt-after.txt'),
                round=round,
                pub_date=get_time(22),
            ),
            b'content-of-roundatt-after',
            'roundatt-after.txt',
        )

        def get_attachment_urlpattern_name(att):
            if type(att) is ContestAttachment:
                return 'contest_attachment'
            assert type(att) is ProblemAttachment
            return 'problem_attachment'

        def check(visible, invisible):
            list_url = reverse('contest_files', kwargs={'contest_id': contest.id})
            self.assertTrue(self.client.login(username='test_user'))

            # File list
            response = self.client.get(list_url)
            self.assertEqual(response.status_code, 200)
            for (att, content, name) in visible:
                self.assertContains(response, name)
                self.assertContains(response, att.description)
            for (att, content, name) in invisible:
                self.assertNotContains(response, name)
                self.assertNotContains(response, att.description)
            for f in response.context['files']:
                self.assertEqual(f['admin_only'], False)

            # Actual accessibility
            for (att, content, name) in visible:
                response = self.client.get(
                    reverse(
                        get_attachment_urlpattern_name(att),
                        kwargs={'contest_id': contest.id, 'attachment_id': att.id},
                    )
                )
                self.assertStreamingEqual(response, content)
            for (att, content, name) in invisible:
                check_not_accessible(
                    self,
                    get_attachment_urlpattern_name(att),
                    kwargs={'contest_id': contest.id, 'attachment_id': att.id},
                )

            # File list again, but as an admin
            self.assertTrue(self.client.login(username='test_admin'))
            response = self.client.get(list_url)
            self.assertEqual(response.status_code, 200)
            for (att, content, name) in visible + invisible:
                self.assertContains(response, name)
                self.assertContains(response, att.description)
            invisible_names = set([f[2] for f in invisible])
            for f in response.context['files']:
                self.assertEqual(f['admin_only'], f['name'] in invisible_names)

            # Actual accessibility as an admin
            for (att, content, name) in visible + invisible:
                response = self.client.get(
                    reverse(
                        get_attachment_urlpattern_name(att),
                        kwargs={'contest_id': contest.id, 'attachment_id': att.id},
                    )
                )
                self.assertStreamingEqual(response, content)

        # Now, therefore far later than all of the dates
        check([ca, cb, pa, ra, rb, rc], [])
        # Before all dates
        with fake_time(get_time(18)):
            check([ca,], [cb, pa, ra, rb, rc])
        # Before the round start, but after the pub_dates before it
        with fake_time(get_time(20)):
            check([ca, cb], [pa, ra, rb, rc])
        # After the round start, but before the last pub_date
        with fake_time(get_time(21)):
            check([ca, cb, pa, ra, rb], [rc])
        # After the last pub_date
        with fake_time(get_time(23)):
            check([ca, cb, pa, ra, rb, rc], [])

    def test_attachments_order(self):
        contest = Contest.objects.get()
        problem = Problem.objects.get()
        list_url = reverse('contest_files', kwargs={'contest_id': contest.id})
        self.assertTrue(self.client.login(username='test_admin'))

        # Models have names that would make them sorted in a wrong order with old sorting.
        TestsPackage.objects.create(
            problem=problem,
<<<<<<< HEAD
            name='A-2-test-package',
        )
        TestsPackage.objects.create(
            problem=problem,
            name='A-1-test-package',
        )
        ProblemAttachment.objects.create(
            problem=problem,
            description='problem-attachment',
            content=ContentFile(b'content-of-pa', name='B-2-pa.txt'),
=======
            name='A-test-package',

>>>>>>> a629e06f
        )
        ProblemAttachment.objects.create(
            problem=problem,
            description='problem-attachment',
<<<<<<< HEAD
            content=ContentFile(b'content-of-pa', name='B-1-pa.txt'),
        )
        ContestAttachment.objects.create(
            contest=contest,
            description='contest-attachment',
            content=ContentFile(b'content-of-ca', name='C-2-ca.txt'),
=======
            content=ContentFile(b'content-of-pa', name='B-pa.txt'),
>>>>>>> a629e06f
        )
        ContestAttachment.objects.create(
            contest=contest,
            description='contest-attachment',
<<<<<<< HEAD
            content=ContentFile(b'content-of-ca', name='C-1-ca.txt'),
        )

        response = self.client.get(list_url)
        last = 0
        for name in ['C-1-ca.txt', 'C-2-ca.txt', 'B-1-pa.txt', 'B-2-pa.txt', 'A-1-test-package', 'A-2-test-package']:
            self.assertContains(response, name)
            pos = response.content.find(name.encode())
            self.assertTrue(pos > last)
            last = pos
=======
            content=ContentFile(b'content-of-ca', name='C-ca.txt'),
        )

        response = self.client.get(list_url)
        self.assertContains(response, 'A-test-package')
        tp_pos = response.content.find(b'A-test-package')
        self.assertContains(response, 'problem-attachment')
        pa_pos = response.content.find(b'problem-attachment')
        self.assertContains(response, 'contest-attachment')
        ca_pos = response.content.find(b'contest-attachment')
        self.assertTrue(ca_pos < pa_pos < tp_pos)
>>>>>>> a629e06f


class TestRoundExtension(TestCase, SubmitFileMixin):
    fixtures = [
        'test_users',
        'test_contest',
        'test_full_package',
        'test_problem_instance',
        'test_extra_rounds',
    ]

    def test_round_extension(self):
        contest = Contest.objects.get()
        round1 = Round.objects.get(pk=1)
        round2 = Round.objects.get(pk=2)
        problem_instance1 = ProblemInstance.objects.get(pk=1)
        problem_instance2 = ProblemInstance.objects.get(pk=2)
        self.assertTrue(problem_instance1.round == round1)
        self.assertTrue(problem_instance2.round == round2)
        round1.start_date = datetime(2012, 7, 31, tzinfo=timezone.utc)
        round1.end_date = datetime(2012, 8, 5, tzinfo=timezone.utc)
        round1.save()
        round2.start_date = datetime(2012, 8, 10, tzinfo=timezone.utc)
        round2.end_date = datetime(2012, 8, 12, tzinfo=timezone.utc)
        round2.save()

        user = User.objects.get(username='test_user')
        ext = RoundTimeExtension(user=user, round=round1, extra_time=10)
        ext.save()

        with fake_time(datetime(2012, 8, 5, 0, 5, tzinfo=timezone.utc)):
            self.assertTrue(self.client.login(username='test_user2'))
            response = self.submit_file(contest, problem_instance1)
            self.assertEqual(200, response.status_code)
            self.assertContains(response, 'Sorry, there are no problems')
            self.assertTrue(self.client.login(username='test_user'))
            response = self.submit_file(contest, problem_instance1)
            self._assertSubmitted(contest, response)

        with fake_time(datetime(2012, 8, 5, 0, 11, tzinfo=timezone.utc)):
            response = self.submit_file(contest, problem_instance1)
            self.assertEqual(200, response.status_code)
            self.assertContains(response, 'Sorry, there are no problems')

        with fake_time(datetime(2012, 8, 12, 0, 5, tzinfo=timezone.utc)):
            response = self.submit_file(contest, problem_instance2)
            self.assertEqual(200, response.status_code)
            self.assertContains(response, 'Sorry, there are no problems')

    def test_round_extension_admin(self):
        self.assertTrue(self.client.login(username='test_admin'))

        self.client.get('/c/c/')  # 'c' becomes the current contest
        url = reverse('oioioiadmin:contests_roundtimeextension_add')

        response = self.client.get(url)
        self.assertEqual(response.status_code, 200)
        post_data = {'user': '1001', 'round': '1', 'extra_time': '31415926'}
        response = self.client.post(url, post_data, follow=True)
        self.assertEqual(response.status_code, 200)
        self.assertContains(response, 'was added successfully')
        self.assertEqual(RoundTimeExtension.objects.count(), 1)
        rext = RoundTimeExtension.objects.get()
        self.assertEqual(rext.round, Round.objects.get(pk=1))
        self.assertEqual(rext.user, User.objects.get(pk=1001))
        self.assertEqual(rext.extra_time, 31415926)

        url = reverse('oioioiadmin:contests_roundtimeextension_change', args=('1',))
        response = self.client.get(url)
        self.assertContains(response, '31415926')
        post_data = {'user': '1001', 'round': '1', 'extra_time': '27182818'}
        response = self.client.post(url, post_data, follow=True)
        self.assertEqual(response.status_code, 200)
        self.assertEqual(RoundTimeExtension.objects.count(), 1)
        rext = RoundTimeExtension.objects.get()
        self.assertEqual(rext.extra_time, 27182818)


class TestPermissions(TestCase):
    fixtures = [
        'test_users',
        'test_contest',
        'test_extra_contests',
        'test_full_package',
        'test_problem_instance',
        'test_submission',
        'test_permissions',
    ]

    def factory(self, user, timestamp=None):
        factory = RequestFactory()
        request = factory.request()
        request.contest = self.contest
        request.user = user
        request.timestamp = timestamp or self.during 
        return request

    def setUp(self):
        self.contest = Contest.objects.get(id='c')
        self.contest.controller_name = 'oioioi.contests.tests.PrivateContestController'
        self.contest.save()
        self.ccontr = self.contest.controller
        self.round = Round.objects.get(contest=self.contest)
        self.round.start_date = datetime(2012, 7, 31, tzinfo=timezone.utc)
        self.round.end_date = datetime(2012, 8, 5, tzinfo=timezone.utc)
        self.round.save()

        self.during = datetime(2012, 8, 1, tzinfo=timezone.utc)

        self.superuser = User.objects.get(username='test_admin')
        self.observer = User.objects.get(username='test_observer')
        self.cadmin = User.objects.get(username='test_contest_admin')
        self.pdata = User.objects.get(username='test_personal_data_user')
        self.badmin = User.objects.get(username='test_contest_basicadmin')
        self.cowner = User.objects.get(username='test_contest_owner')
        self.user = User.objects.get(username='test_user')

        self.perms_list = (
            'contests.personal_data',
            'contests.contest_observer',
            'contests.contest_basicadmin',
            'contests.contest_admin',
            'contests.contest_owner',
        )

        super().setUp()

    def test_utils(self):
        all_funlist = [
            is_superuser,
            is_contest_owner,
            is_contest_admin,
            is_contest_basicadmin,
            is_contest_observer,
            can_enter_contest,
            can_see_personal_data,
        ]

        def check_perms(user, perms):
            request = self.factory(user)
            for f in all_funlist:
                self.assertEqual(f(request), f in perms)

        check_perms(self.superuser, all_funlist)
        check_perms(self.cowner, [
            is_contest_owner,
            is_contest_admin,
            is_contest_basicadmin,
            can_enter_contest,
        ])
        check_perms(
            self.cadmin,
            [is_contest_admin, is_contest_basicadmin, can_enter_contest,],
        )
        check_perms(self.badmin, [is_contest_basicadmin, can_enter_contest])
        check_perms(self.observer, [is_contest_observer, can_enter_contest])
        check_perms(self.pdata, [can_see_personal_data, can_enter_contest])
        check_perms(self.user, [])

    def test_privilege_manipulation(self):
        def check_perms(user, perms):
            for p in self.perms_list:
                self.assertEqual(user.has_perm(p, self.contest), p in perms)

        check_perms(self.superuser, self.perms_list)
        check_perms(self.cowner, [
            'contests.contest_owner',
            'contests.contest_admin',
            'contests.contest_basicadmin',
        ])
        check_perms(
            self.cadmin,
            ['contests.contest_admin', 'contests.contest_basicadmin'],
        )
        check_perms(self.badmin, ['contests.contest_basicadmin'])
        check_perms(self.observer, ['contests.contest_observer'])
        check_perms(self.pdata, ['contests.personal_data'])
        check_perms(self.user, [])

        for perm in self.perms_list:
            del self.user._contest_perms_cache
            cperm = ContestPermission.objects.create(
                user=self.user, contest=self.contest, permission=perm
            )
            self.assertTrue(self.user.has_perm(perm, self.contest))
            cperm.delete()

    def try_post_perm(self, url, cid, perm, should_fail, user=None):
        user = user or self.user
        qs = ContestPermission.objects.filter(
            user=user,
            contest_id=cid,
            permission=perm,
        )
        self.assertEqual(qs.count(), 0)

        data = {
            'user': user.username,
            'contest': cid,
            'permission': perm,
        }

        resp = self.client.post(url, data, follow=True)
        if resp.status_code == 403:
            self.assertTrue(should_fail)
            return
        self.assertEqual(resp.status_code, 200)
        if should_fail:
            self.assertEqual(qs.count(), 0)
            return
        self.assertEqual(qs.count(), 1)
        qs.delete()

    @override_settings(CONTEST_MODE=ContestMode.neutral)
    def test_contestpermission_admin(self):
        list_url = reverse(
            'oioioiadmin:contests_contestpermission_changelist',
            kwargs={'contest_id': self.contest.id},
        )
        list_url_another_contest = reverse(
            'oioioiadmin:contests_contestpermission_changelist',
            kwargs={'contest_id': 'c1'},
        )
        list_url_nocontest = reverse(
            'noncontest:oioioiadmin:contests_contestpermission_changelist',
        )
        add_url = reverse(
            'oioioiadmin:contests_contestpermission_add',
            kwargs={'contest_id': self.contest.id},
        )
        add_url_nocontest = reverse(
            'noncontest:oioioiadmin:contests_contestpermission_add',
        )
        # Only superusers and contest owners should see these pages
        for u in (
            self.observer, self.cadmin, self.badmin, self.pdata, self.user,
        ):
            self.client.force_login(u)
            for url in (
                list_url, add_url, list_url_nocontest, add_url_nocontest,
            ):
                self.assertEqual(self.client.get(url).status_code, 403)

        perm_different_contest = ContestPermission(
            user=self.user,
            contest_id='c1',
            permission='contests.personal_data',
        )

        for u in (self.cowner, self.superuser):
            self.client.force_login(u)
            for url in (list_url, add_url):
                self.assertEqual(self.client.get(url).status_code, 200)
            resp = self.client.get(list_url)
            # All perms should be visible on the list. We check for the users'
            # names here.
            self.assertContains(resp, 'Test Contest owner')
            self.assertContains(resp, 'Test Contest admin')
            self.assertContains(resp, 'Test Contest basicadmin')
            self.assertNotContains(resp, 'Test User')

            perm_different_contest.save()
            # This shouldn't be visible, since it's in a different contest...
            self.assertNotContains(resp, 'Test User')
            # ... but a superuser with no selected contest should see it.
            if u == self.cowner:
                # This will have been redirected to the last contest
                resp = self.client.get(list_url_nocontest)
                self.assertEqual(resp.status_code, 403)
                resp = self.client.get(list_url_another_contest)
                self.assertEqual(resp.status_code, 403)
            else:
                resp = self.client.get(list_url_nocontest)
                self.assertEqual(resp.status_code, 200)
                self.assertContains(resp, 'Test Contest owner')
                self.assertContains(resp, 'Test Contest admin')
                self.assertContains(resp, 'Test Contest basicadmin')
                self.assertContains(resp, 'Test User')
            perm_different_contest.delete()

            # Creating new ContestPermission objects for self.user
            for perm in self.perms_list:
                # This should fail only for contest owners trying to add
                # another contest owner
                self.try_post_perm(
                    add_url,
                    self.contest.id,
                    perm,
                    u == self.cowner and perm == 'contests.contest_owner',
                )
                # Different contest should always fail...
                self.try_post_perm(
                    add_url,
                    'c1',
                    perm,
                    True,
                )
                # ... except for a superuser with no selected contest.
                self.try_post_perm(
                    add_url_nocontest,
                    'c1',
                    perm,
                    u == self.cowner,
                )

                # Editing objects, mostly same as above
                tmp_perm = ContestPermission.objects.create(
                    user=self.user,
                    contest=self.contest,
                    permission='nonexistent_permission',
                )

                cid = self.contest.id
                # Different contest should always fail...
                change_url = reverse(
                    'oioioiadmin:contests_contestpermission_change',
                    kwargs={'object_id': tmp_perm.id, 'contest_id': cid},
                )
                self.try_post_perm(
                    change_url,
                    'c1',
                    perm,
                    True,
                )

                # the url is still up to date
                self.try_post_perm(
                    change_url,
                    self.contest.id,
                    perm,
                    u == self.cowner and perm == 'contests.contest_owner',
                )

                # ... except for a superuser with no selected contest.
                tmp_perm.save()
                change_url = reverse(
                    'noncontest:oioioiadmin:contests_contestpermission_change',
                    kwargs={'object_id': tmp_perm.id,},
                )
                self.try_post_perm(
                    change_url,
                    'c1',
                    perm,
                    u == self.cowner,
                )
                tmp_perm.delete()

        # Deleting
        perm_different_contest.save()
        # 'post' is to bypass confirmation screen
        data_owner = {
            'post': 'yes',
            'action': 'delete_selected',
            '_selected_action': ContestPermission.objects.get(
                permission='contests.contest_owner').id,
        }
        data_admin = {
            'post': 'yes',
            'action': 'delete_selected',
            '_selected_action': ContestPermission.objects.get(
                permission='contests.contest_admin').id,
        }
        data_different_contest = {
            'post': 'yes',
            'action': 'delete_selected',
            '_selected_action': perm_different_contest.id,
        }

        self.client.force_login(self.cadmin)
        resp = self.client.post(list_url, data_owner)
        self.assertEqual(resp.status_code, 403)
        resp = self.client.post(list_url, data_admin)
        self.assertEqual(resp.status_code, 403)

        self.client.force_login(self.cowner)
        resp = self.client.post(list_url, data_owner)
        self.assertEqual(resp.status_code, 403)
        resp = self.client.post(list_url, data_different_contest, follow=True)
        # Verifying this is tricky
        self.assertEqual(resp.status_code, 200)
        redir_url = resp.redirect_chain[-1]
        resp = self.client.post(redir_url, data_different_contest, follow=True)
        self.assertEqual(resp.status_code, 404)
        resp = self.client.post(
            list_url_another_contest,
            data_different_contest,
            follow=True,
        )
        self.assertEqual(resp.status_code, 403)
        self.assertEqual(ContestPermission.objects.filter(
            id=perm_different_contest.id).count(), 1)

        self.assertEqual(ContestPermission.objects.filter(
            permission='contests.contest_admin').count(), 1)
        resp = self.client.post(list_url, data_admin)
        self.assertEqual(resp.status_code, 302)
        self.assertEqual(ContestPermission.objects.filter(
            permission='contests.contest_admin').count(), 0)

        self.client.force_login(self.superuser)
        resp = self.client.post(list_url, data_different_contest, follow=True)
        self.assertEqual(resp.status_code, 200)
        self.assertEqual(ContestPermission.objects.filter(
            id=perm_different_contest.id).count(), 1)

        resp = self.client.post(
            list_url_another_contest,
            data_different_contest,
        )
        self.assertEqual(resp.status_code, 302)
        self.assertEqual(ContestPermission.objects.filter(
            id=perm_different_contest.id).count(), 0)

        resp = self.client.post(list_url, data_owner)
        self.assertEqual(resp.status_code, 302)
        self.assertEqual(ContestPermission.objects.filter(
            permission='contests.contest_owner').count(), 0)

    def test_menu(self):
        unregister_contest_dashboard_view(simpleui_contest_dashboard)
        unregister_contest_dashboard_view(teachers_contest_dashboard)
        url = reverse(
            'default_contest_view',
            kwargs={'contest_id': self.contest.id}
        )

        self.client.force_login(self.cadmin)
        response = self.client.get(url, follow=True)
        self.assertNotContains(response, 'System Administration')
        self.assertContains(response, 'Contest Administration')
        self.assertNotContains(response, 'Contest rights')
        self.assertNotContains(response, 'Observer Menu')

        self.client.force_login(self.observer)
        response = self.client.get(url, follow=True)
        self.assertNotContains(response, 'Contest Administration')
        self.assertNotContains(response, 'Contest rights')
        self.assertContains(response, 'Observer Menu')

        self.client.force_login(self.superuser)
        response = self.client.get(url, follow=True)
        self.assertContains(response, 'System Administration')
        # The menus are duplicated in the html and this entry
        # should only appear once in the visible part.
        self.assertContains(response, 'Contest rights', count=2)
        self.assertContains(response, 'Contest Administration')

        self.client.force_login(self.cowner)
        response = self.client.get(url, follow=True)
        self.assertNotContains(response, 'System Administration')
        # Same as above
        self.assertContains(response, 'Contest rights', count=2)
        self.assertContains(response, 'Contest Administration')


class TestPermissionsBasicAdmin(TestCase):
    # The following tests make sure what the contests.contest_basicadmin
    # permission gives access to, which will be used for the user contests.
    #
    # WARNING: If you are here because one of these tests broke on your change,
    # double check that you have not altered the behaviour in an unsafe way -
    # for example allowing the basicadmins control over stuff outside the
    # contest, or leaking data from outside the contest. If you have made
    # additions to any of the affected admin pages the safest course of action
    # is to use the is_contest_admin check to deny basicadmins access to them.
    #
    # In essence, you should probably only change these tests if you are
    # absolutely sure of what you are doing.

    fixtures = [
        'test_users',
        'test_permissions',
        'test_contest',
        'test_full_package',
        'test_problem_packages',
        'test_problem_instance',
        'test_problem_site',
        'test_submission',
        'test_model_submissions',
        'test_messages',
    ]

    def setUp(self):
        self.contest = Contest.objects.get()
        self.contest.controller_name = (
            'oioioi.programs.controllers.ProgrammingContestController'
        )
        self.contest.save()
        super().setUp()

    def test_dashboard(self):
        unregister_contest_dashboard_view(simpleui_contest_dashboard)
        unregister_contest_dashboard_view(teachers_contest_dashboard)
        self.assertTrue(self.client.login(username='test_contest_basicadmin'))
        url = reverse('default_contest_view', kwargs={'contest_id': 'c'})
        response = self.client.get(url, follow=True)
        self.assertEqual(response.status_code, 200)

    def test_menu(self):
        self.assertTrue(self.client.login(username='test_contest_basicadmin'))
        self.client.get('/c/c/')
        url = reverse('contest_dashboard')
        response = self.client.get(url)
        self.assertEqual(response.status_code, 200)
        self.assertContains(response, "Contest Administration")

        self.assertContains(response, "Settings")
        self.assertContains(response, "Problems")
        self.assertContains(response, "Submissions")
        self.assertContains(response, "Problem packages")

        html = response.content.decode('utf-8')
        pos = html.find('menu-accordion')
        self.assertNotEqual(pos, -1)
        pos = html.find('Contest Administration', pos)
        self.assertNotEqual(pos, -1)
        pos = html.find('list-group', pos)
        self.assertNotEqual(pos, -1)
        pos2 = html.find('</div', pos)
        self.assertNotEqual(pos2, -1)

        self.assertEqual(html[pos:pos2].count('list-group-item'), 8)

    def test_menu_settings(self):
        self.assertTrue(self.client.login(username='test_contest_basicadmin'))
        self.client.get('/c/c/')

        url = reverse('oioioiadmin:contests_contest_change', args=('c',))
        response = self.client.get(url)
        self.assertEqual(response.status_code, 200)

        self.assertContains(response, 'round_set-group')
        self.assertContains(response, 'c_attachments-group')
        self.assertContains(response, 'contestlink_set-group')
        self.assertContains(response, 'messagenotifierconfig_set-group')
        self.assertContains(response, 'contesticon_set-group')
        self.assertContains(response, 'contestlogo-group')

        self.assertContains(response, 'js-inline-admin-formset', count=7)

    def test_menu_problems(self):
        self.assertTrue(self.client.login(username='test_contest_basicadmin'))
        self.client.get('/c/c/')

        url = reverse('oioioiadmin:contests_probleminstance_changelist')
        response = self.client.get(url)
        self.assertEqual(response.status_code, 200)

        self.assertContains(response, 'column-name_link')
        self.assertContains(response, 'column-short_name_link')
        self.assertContains(response, 'column-round')
        self.assertContains(response, 'column-actions_field')
        self.assertContains(response, 'column-suspended_on_init_display')
        self.assertContains(response, 'column-suspended_on_final_display')

        self.assertContains(response, 'column-', count=6)

        html = response.content.decode('utf-8')
        pos = html.find('field-actions_field')
        self.assertNotEqual(pos, -1)
        pos2 = html.find('</td>', pos)
        self.assertNotEqual(pos2, -1)

        self.assertIn("Edit", html[pos:pos2])
        self.assertIn("Model solutions", html[pos:pos2])
        self.assertIn("Reset tests limits", html[pos:pos2])
        self.assertIn("Attach to another contest", html[pos:pos2])
        self.assertIn("Reupload package", html[pos:pos2])
        self.assertIn("Advanced settings", html[pos:pos2])
        self.assertIn("Suspend all tests", html[pos:pos2])
        self.assertIn("Suspend final tests", html[pos:pos2])
        self.assertIn("Edit package", html[pos:pos2])
        self.assertIn("Replace statement", html[pos:pos2])
        self.assertEqual(html[pos:pos2].count('|'), 9)

    def test_problem_admin(self):
        self.assertTrue(self.client.login(username='test_contest_basicadmin'))
        self.client.get('/c/c/')
        for problem in Problem.objects.all():
            url = reverse('oioioiadmin:problems_problem_change', args=(problem.id,))
            response = self.client.get(url)
            self.assertEqual(response.status_code, 200)

        html = response.content.decode('utf-8')
        pos = html.find('problem_form')
        self.assertNotEqual(pos, -1)
        pos = html.find('<fieldset', pos)
        self.assertNotEqual(pos, -1)
        pos2 = html.find('</fieldset>', pos)
        self.assertNotEqual(pos2, -1)

        self.assertNotContains(response, 'id_visibility')
        self.assertIn('field-visibility', html[pos:pos2])
        self.assertIn('field-author', html[pos:pos2])
        self.assertIn('field-legacy_name', html[pos:pos2])
        self.assertIn('field-short_name', html[pos:pos2])
        self.assertIn('field-controller_name', html[pos:pos2])
        self.assertIn('field-package_backend_name', html[pos:pos2])
        self.assertIn('field-main_problem_instance', html[pos:pos2])
        self.assertIn('field-ascii_name', html[pos:pos2])
        self.assertEqual(html[pos:pos2].count('field-'), 8)

        self.assertContains(response, 'statements-group')
        self.assertContains(response, 'attachments-group')
        self.assertContains(response, 'problemsite-group')
        self.assertNotContains(response, 'test_run_config-group')
        self.assertContains(response, 'libraryproblemdata-group')
        self.assertContains(response, 'js-inline-admin-formset', 7)

    def test_probleminstance_admin(self):
        self.assertTrue(self.client.login(username='test_contest_basicadmin'))
        self.client.get('/c/c/')
        for pi in ProblemInstance.objects.all():

            url = reverse(
                'oioioiadmin:contests_probleminstance_change',
                kwargs={'contest_id': 'c'},
                args=(pi.id,),
            )
            response = self.client.get(url)
            self.assertEqual(response.status_code, 200)

            self.assertContains(response, 'scores_reveal_config-group')
            self.assertContains(response, 'test_run_config-group')

    def test_modelsolutions(self):
        self.assertTrue(self.client.login(username='test_contest_basicadmin'))
        self.client.get('/c/c/')

        url = reverse('model_solutions', args=(1,))
        response = self.client.get(url)
        self.assertEqual(response.status_code, 200)
        html = response.content.decode('utf-8')

        pos = html.find('table')
        self.assertNotEqual(pos, -1)
        pos2 = html.find('</tr>', pos)
        self.assertNotEqual(pos2, -1)

        self.assertEqual(html[pos:pos2].count('<th>'), 4)

    def test_modelsubmission_source(self):
        submission_id = ModelProgramSubmission.objects.first().id
        url = reverse('show_submission_source', args=(submission_id,))

        self.assertTrue(self.client.login(username='test_contest_admin'))
        response = self.client.get(url)
        # Test for 302 redirect instead of downloading a nonexistent file
        self.assertEqual(response.status_code, 302)

        self.assertTrue(self.client.login(username='test_observer'))
        response = self.client.get(url)
        self.assertEqual(response.status_code, 302)

        self.assertTrue(self.client.login(username='test_contest_basicadmin'))
        response = self.client.get(url, follow=True)
        self.assertEqual(response.status_code, 403)

        self.assertTrue(self.client.login(username='test_user'))
        response = self.client.get(url, follow=True)
        self.assertEqual(response.status_code, 403)

    def test_menu_submissions(self):
        self.assertTrue(self.client.login(username='test_contest_basicadmin'))
        self.client.get('/c/c/')

        url = reverse('oioioiadmin:contests_submission_changelist')
        response = self.client.get(url)
        self.assertEqual(response.status_code, 200)

        submission_id = ModelProgramSubmission.objects.first().id
        url = reverse('show_submission_source', args=(submission_id,))
        response = self.client.get(url)
        self.assertEqual(response.status_code, 403)

        url = reverse('source_diff', args=(1, 13))
        response = self.client.get(url)
        self.assertEqual(response.status_code, 403)

        url = reverse('show_submission_source', args=(1,))
        response = self.client.get(url)
        self.assertEqual(response.status_code, 200)

    def test_menu_problempackages_basicadmin(self):
        self.assertTrue(self.client.login(username='test_contest_basicadmin'))
        self.client.get('/c/c/')

        url = reverse('oioioiadmin:problems_contestproblempackage_changelist')
        response = self.client.get(url)
        self.assertEqual(response.status_code, 200)

        self.assertContains(response, 'column-problem_name')
        self.assertContains(response, 'column-colored_status')
        self.assertContains(response, 'column-creation_date')
        self.assertContains(response, 'column-package_info')
        self.assertContains(response, 'column-inner')
        self.assertContains(response, 'column-', count=5)

        self.assertNotContains(response, 'uploader')

        package = ProblemPackage.objects.first()
        package.traceback = ContentFile(b'foo', name='bar')
        package.package_file = ContentFile(b'foo2', name='bar2')
        package.save()
        url = reverse('download_package_traceback', args=(package.id,))
        response = self.client.get(url)
        self.assertEqual(response.status_code, 200)

        url = reverse('download_package', args=(package.id,))
        response = self.client.get(url)
        self.assertEqual(response.status_code, 403)

    def test_menu_problempackages_admin(self):
        self.assertTrue(self.client.login(username='test_contest_admin'))
        self.client.get('/c/c/')

        url = reverse('oioioiadmin:problems_contestproblempackage_changelist')
        response = self.client.get(url)
        self.assertEqual(response.status_code, 200)

        self.assertContains(response, 'column-problem_name')
        self.assertContains(response, 'column-created_by')
        self.assertContains(response, 'column-colored_status')
        self.assertContains(response, 'column-creation_date')
        self.assertContains(response, 'column-package_info')
        self.assertContains(response, 'column-inner')
        self.assertContains(response, 'column-', count=6)

        package = ProblemPackage.objects.first()
        package.traceback = ContentFile(b'foo', name='bar')
        package.package_file = ContentFile(b'foo2', name='bar2')
        package.save()
        url = reverse('download_package_traceback', args=(package.id,))
        response = self.client.get(url)
        self.assertEqual(response.status_code, 200)

        url = reverse('download_package', args=(package.id,))
        response = self.client.get(url)
        self.assertEqual(response.status_code, 200)

    def test_usermenu(self):
        self.assertTrue(self.client.login(username='test_contest_basicadmin'))
        self.client.get('/c/c/')

        url = reverse('contest_dashboard')
        response = self.client.get(url)
        self.assertEqual(response.status_code, 200)

        self.assertContains(response, "User Menu")

        self.assertContains(response, "Dashboard")
        self.assertContains(response, "Rules")
        self.assertContains(response, "Problems")
        self.assertContains(response, "Downloads")
        self.assertContains(response, "Submit")
        self.assertContains(response, "My submissions")
        self.assertContains(response, "Ranking")
        self.assertContains(response, "Questions and news")
        self.assertContains(response, "Forum")

        html = response.content.decode('utf-8')
        pos = html.find('menu-accordion')
        self.assertNotEqual(pos, -1)
        pos = html.find('User Menu', pos)
        self.assertNotEqual(pos, -1)
        pos = html.find('list-group', pos)
        self.assertNotEqual(pos, -1)
        pos2 = html.find('</div', pos)
        self.assertNotEqual(pos2, -1)

        self.assertEqual(html[pos:pos2].count('list-group-item'), 18)

    def test_usermenu_files(self):
        self.assertTrue(self.client.login(username='test_contest_basicadmin'))
        self.client.get('/c/c/')
        url = reverse('contest_files')

        response = self.client.get(url)
        self.assertEqual(response.status_code, 200)
        self.assertContains(response, 'Add file')

    def test_usermenu_submit(self):
        self.assertTrue(self.client.login(username='test_contest_basicadmin'))
        self.client.get('/c/c/')
        url = reverse('submit')
        response = self.client.get(url)
        self.assertEqual(response.status_code, 200)
        self.assertContains(response, 'id_user')
        self.assertContains(response, 'id_kind')

    def test_usermenu_ranking(self):
        self.assertTrue(self.client.login(username='test_contest_basicadmin'))
        self.client.get('/c/c/')
        url = reverse('default_ranking')

        response = self.client.get(url)
        self.assertEqual(response.status_code, 200)
        self.assertContains(response, 'Export to CSV')
        self.assertContains(response, 'Regenerate ranking')

        url = reverse('ranking_csv', args=('c',))
        response = self.client.get(url)
        self.assertEqual(response.status_code, 200)

        url = reverse('ranking_invalidate', args=('c',))
        response = self.client.post(url, follow=True)
        self.assertEqual(response.status_code, 200)

    def test_usermenu_questions_and_news(self):
        self.assertTrue(self.client.login(username='test_contest_basicadmin'))
        self.client.get('/c/c/')
        url = reverse('contest_messages')

        response = self.client.get(url)
        self.assertEqual(response.status_code, 200)
        self.assertContains(response, 'All message types')
        self.assertContains(response, 'All categories')
        self.assertContains(response, 'Author username')

        self.assertContains(response, 'Subscribe')
        self.assertContains(response, 'Add news')
        self.assertContains(response, 'Edit reply templates')
        self.assertContains(response, 'Show all messages')
        self.assertNotContains(response, 'Ask a question')

        url = reverse('add_contest_message')
        response = self.client.get(url)
        self.assertEqual(response.status_code, 200)

        url = reverse('oioioiadmin:questions_replytemplate_changelist')
        response = self.client.get(url)
        self.assertEqual(response.status_code, 200)

        url = reverse('contest_all_messages')
        response = self.client.get(url)
        self.assertEqual(response.status_code, 200)

        html = response.content.decode('utf-8')
        pos = html.find('oioioi-message__actions')
        self.assertNotEqual(pos, -1)
        pos2 = html.find('</p>', pos)
        self.assertNotEqual(pos2, -1)

        self.assertEqual(html[pos:pos2].count('oioioi-message__action'), 4)

    def test_show_info_about(self):
        self.assertTrue(self.client.login(username='test_contest_basicadmin'))
        self.client.get('/c/c/')

        url = reverse('contest_dashboard')
        response = self.client.get(url)
        self.assertEqual(response.status_code, 200)
        self.assertContains(response, "Show info about...")

        url = reverse('user_info', args=(1001,))
        response = self.client.get(url)
        self.assertEqual(response.status_code, 200)


class TestProblemsMenuWithQuizzes(TestCase):
    fixtures = [
        'test_users',
        'test_permissions',
        'test_contest',
        'test_quiz_problem',
        'test_problem_instance',
        'test_problem_site',
    ]

    def test_menu_problems(self):
        self.assertTrue(self.client.login(username='test_contest_basicadmin'))
        self.client.get('/c/c/')

        url = reverse('oioioiadmin:contests_probleminstance_changelist')
        response = self.client.get(url)
        self.assertEqual(response.status_code, 200)

        self.assertContains(response, 'column-name_link')
        self.assertContains(response, 'column-short_name_link')
        self.assertContains(response, 'column-round')
        self.assertContains(response, 'column-actions_field')
        self.assertContains(response, 'column-suspended_on_init_display')
        self.assertContains(response, 'column-suspended_on_final_display')

        self.assertContains(response, 'column-', count=6)

        html = response.content.decode('utf-8')
        pos = html.find('field-actions_field')
        self.assertNotEqual(pos, -1)
        pos2 = html.find('</td>', pos)
        self.assertNotEqual(pos2, -1)

        self.assertIn("Edit", html[pos:pos2])
        self.assertIn("Quiz questions", html[pos:pos2])
        self.assertIn("Attach to another contest", html[pos:pos2])
        self.assertIn("Advanced settings", html[pos:pos2])
        self.assertIn("Suspend all tests", html[pos:pos2])
        self.assertIn("Suspend final tests", html[pos:pos2])
        self.assertIn("Edit package", html[pos:pos2])
        self.assertIn("Replace statement", html[pos:pos2])
        self.assertEqual(html[pos:pos2].count('|'), 7)


class TestSubmissionChangeKind(TestCase):
    fixtures = [
        'test_users',
        'test_contest',
        'test_full_package',
        'test_problem_instance',
        'test_multiple_submissions',
    ]

    def setUp(self):
        self.assertTrue(self.client.login(username='test_admin'))
        super().setUp()

    def change_kind(self, submission, kind):
        contest = Contest.objects.get()
        url1 = reverse(
            'change_submission_kind',
            kwargs={
                'contest_id': contest.id,
                'submission_id': submission.id,
                'kind': kind,
            },
        )
        response = self.client.post(url1, follow=True)
        self.assertContains(response, 'has been changed.')
        return response

    def test_kind_change(self):
        pi = ProblemInstance.objects.get()
        contest = Contest.objects.get()
        s1 = Submission.objects.get(id=4)  # 100 points
        s2 = Submission.objects.get(id=5)  # 90 points

        self.change_kind(s1, 'NORMAL')
        self.change_kind(s2, 'NORMAL')

        urp = UserResultForProblem.objects.get(
            user__username='test_user', problem_instance=pi
        )
        self.assertEqual(urp.score, 90)

        self.change_kind(s2, 'IGNORED')
        urp = UserResultForProblem.objects.get(
            user__username='test_user', problem_instance=pi
        )
        urc = UserResultForContest.objects.get(
            user__username='test_user', contest=contest
        )
        self.assertEqual(urp.score, 100)
        self.assertEqual(urc.score, 100)

        self.change_kind(s2, 'NORMAL')

        urp = UserResultForProblem.objects.get(
            user__username='test_user', problem_instance=pi
        )
        self.assertEqual(urp.score, 90)

        self.change_kind(s2, 'IGNORED_HIDDEN')
        urp = UserResultForProblem.objects.get(
            user__username='test_user', problem_instance=pi
        )
        urc = UserResultForContest.objects.get(
            user__username='test_user', contest=contest
        )
        self.assertEqual(urp.score, 100)
        self.assertEqual(urc.score, 100)


class TestDeleteSelectedSubmissions(TestCase):
    fixtures = [
        'test_users',
        'test_contest',
        'test_full_package',
        'test_problem_instance',
        'test_submission',
        'test_another_submission',
        'test_permissions',
    ]

    def test_delete_one_submission(self):
        self.assertTrue(self.client.login(username='test_contest_admin'))
        self.client.get('/c/c/')  # 'c' becomes the current contest

        post_data = {'action': 'delete_selected', '_selected_action': ['1']}
        response = self.client.post(
            reverse('oioioiadmin:contests_submission_changelist'), post_data
        )

        # Test confirmation dialog
        self.assertContains(
            response, 'Are you sure you want to delete the selected submission?'
        )
        self.assertContains(
            response,
            'All of the following objects and their related items ' 'will be deleted:',
        )
        self.assertContains(response, 'Submission(')
        self.assertContains(response, 'NORMAL, OK)')
        self.assertContains(response, 'Score report')
        self.assertContains(response, 'Compilation report')
        self.assertContains(response, 'Program submission: Submission(1, ')

        # Delete it and check if there is one submission remaining
        post_data = {
            'action': 'delete_selected',
            '_selected_action': ['1'],
            'post': 'yes',
        }
        response = self.client.post(
            reverse('oioioiadmin:contests_submission_changelist'),
            post_data,
            follow=True,
        )

        self.assertContains(response, 'Successfully deleted 1 submission.')

    def test_delete_many_submissions(self):
        self.assertTrue(self.client.login(username='test_contest_admin'))
        self.client.get('/c/c/')  # 'c' becomes the current contest

        post_data = {'action': 'delete_selected', '_selected_action': ['1', '2']}
        response = self.client.post(
            reverse('oioioiadmin:contests_submission_changelist'), post_data
        )

        # Test confirmation dialog
        self.assertContains(
            response, 'Are you sure you want to delete the selected submissions?'
        )
        self.assertContains(
            response,
            'All of the following objects and their related items ' 'will be deleted:',
        )
        self.assertContains(response, 'Submission(')
        self.assertContains(response, 'NORMAL, OK)')
        self.assertContains(response, 'Score report')
        self.assertContains(response, 'Compilation report')
        self.assertContains(response, 'Program submission: Submission(1, ')

        # Delete them and check if there are no submissions remaining
        post_data = {
            'action': 'delete_selected',
            '_selected_action': ['1', '2'],
            'post': 'yes',
        }
        response = self.client.post(
            reverse('oioioiadmin:contests_submission_changelist'),
            post_data,
            follow=True,
        )

        self.assertContains(response, 'Successfully deleted 2 submissions.')


class TestSubmitSelectOneProblem(TestCase):
    fixtures = [
        'test_users',
        'test_contest',
        'test_full_package',
        'test_problem_instance',
    ]

    def test_problems_list(self):
        self.assertTrue(self.client.login(username='test_user2'))
        contest = Contest.objects.get()
        url = reverse('submit', kwargs={'contest_id': contest.id})
        response = self.client.get(url)
        self.assertEqual(response.status_code, 200)
        self.assertIn('form', response.context)
        form = response.context['form']
        self.assertEqual(len(form.fields['problem_instance_id'].choices), 1)


class TestSubmitSelectManyProblems(TestCase):
    fixtures = [
        'test_users',
        'test_extra_problem',
        'test_contest',
        'test_full_package',
        'test_problem_instance',
    ]

    def test_problems_list(self):
        self.assertTrue(self.client.login(username='test_user2'))
        contest = Contest.objects.get()
        url = reverse('submit', kwargs={'contest_id': contest.id})
        response = self.client.get(url)
        self.assertEqual(response.status_code, 200)
        self.assertIn('form', response.context)
        form = response.context['form']
        # +1 because of blank field
        self.assertEqual(len(form.fields['problem_instance_id'].choices), 3)


class TestDateRegistry(TestCase):
    fixtures = ['test_contest']

    def test_registry_content(self):
        contest = Contest.objects.get()
        registry_length = len(date_registry.tolist(contest.id))
        rounds_count = Round.objects.filter(contest=contest.id).count()

        self.assertEqual(registry_length, 4 * rounds_count)


class ContestWithPublicResultsController(ProgrammingContestController):
    def separate_public_results(self):
        return True


class TestPublicResults(TestCase):
    fixtures = ['test_users', 'test_contest']

    def _change_controller(self, public_results=False):
        contest = Contest.objects.get()
        if public_results:
            contest.controller_name = (
                'oioioi.contests.tests.tests.ContestWithPublicResultsController'
            )
        else:
            contest.controller_name = (
                'oioioi.programs.controllers.ProgrammingContestController'
            )
        contest.save()

    def test_round_inline(self):
        self.assertTrue(self.client.login(username='test_admin'))

        self.client.get('/c/c/')  # 'c' becomes the current contest
        url = reverse('oioioiadmin:contests_contest_change', args=(quote('c'),))

        response = self.client.get(url)
        self.assertNotContains(response, 'Public results date')

        self._change_controller(public_results=True)

        response = self.client.get(url)
        self.assertContains(response, 'Public results date')

    def _check_public_results(self, expected):
        before_results = datetime(2012, 6, 20, 8, 0, tzinfo=timezone.utc)
        after_results_before_public = datetime(2012, 8, 20, 8, 0, tzinfo=timezone.utc)
        after_public = datetime(2012, 10, 20, 8, 0, tzinfo=timezone.utc)
        dates = [before_results, after_results_before_public, after_public]

        request = RequestFactory().request()
        request.contest = Contest.objects.get(id='c')
        request.user = User.objects.get(username='test_admin')
        round = Round.objects.get()

        rtime = rounds_times(request, round.contest)[round]
        for date, exp in zip(dates, expected):
            self.assertEqual(rtime.public_results_visible(date), exp)

    def test_public_results_visible(self):
        # Default controller implementation, there is only one results date
        self._check_public_results([False, True, True])

        self._change_controller(public_results=True)
        # public_results_date == None, so public results will never be visible
        self._check_public_results([False, False, False])

        round = Round.objects.get()
        round.public_results_date = datetime(2012, 9, 20, 8, 0, tzinfo=timezone.utc)
        round.save()
        self._check_public_results([False, False, True])

    def test_all_results_visible(self):
        def fake_request(timestamp):
            request = RequestFactory().request()
            request.contest = Contest.objects.get(id='c')
            request.user = AnonymousUser()
            request.timestamp = timestamp
            return request

        contest = Contest.objects.get()
        contest.controller_name = (
            'oioioi.contests.tests.tests.ContestWithPublicResultsController'
        )
        contest.save()

        self.assertFalse(
            all_public_results_visible(
                fake_request(datetime(2012, 7, 31, 21, 0, 0, tzinfo=timezone.utc))
            )
        )

        round1 = Round.objects.get()
        round1.public_results_date = datetime(2012, 8, 1, 12, 0, 0, tzinfo=timezone.utc)
        round1.save()

        self.assertFalse(
            all_public_results_visible(
                fake_request(datetime(2012, 7, 31, 21, 0, 0, tzinfo=timezone.utc))
            )
        )
        self.assertTrue(
            all_public_results_visible(
                fake_request(datetime(2012, 8, 1, 12, 30, 0, tzinfo=timezone.utc))
            )
        )

        round2 = Round(
            contest=round1.contest,
            name="Round 2",
            start_date=round1.start_date,
            results_date=round1.results_date,
            public_results_date=None,
            is_trial=True,
        )
        round2.save()

        self.assertFalse(
            all_public_results_visible(
                fake_request(datetime(2012, 8, 2, 12, 30, 0, tzinfo=timezone.utc))
            )
        )
        self.assertTrue(
            all_non_trial_public_results_visible(
                fake_request(datetime(2012, 8, 2, 12, 30, 0, tzinfo=timezone.utc))
            )
        )

        round2.public_results_date = datetime(2012, 8, 2, 12, 0, 0, tzinfo=timezone.utc)
        round2.save()

        self.assertTrue(
            all_public_results_visible(
                fake_request(datetime(2012, 8, 2, 12, 30, 0, tzinfo=timezone.utc))
            )
        )


class TestContestLinks(TestCase):
    fixtures = ['test_users', 'test_contest']

    def test_menu(self):
        self.assertTrue(self.client.login(username='test_user2'))
        contest = Contest.objects.get()

        ContestLink(
            contest=contest,
            description='Test Menu Item 1',
            url='/test_menu_link1',
            order=10,
        ).save()
        ContestLink(
            contest=contest, description='Test Menu Item 2', url='/test_menu_link2'
        ).save()

        url = reverse('default_contest_view', kwargs={'contest_id': contest.id})
        response = self.client.get(url, follow=True)
        self.assertEqual(response.status_code, 200)
        self.assertContains(response, 'Test Menu Item 1')
        self.assertContains(response, 'Test Menu Item 2')
        self.assertContains(response, '/test_menu_link1')
        self.assertContains(response, '/test_menu_link2')
        content = response.content.decode('utf-8')
        self.assertLess(
            content.index('Test Menu Item 1'), content.index('Test Menu Item 2')
        )
        self.assertLess(
            content.index('/test_menu_link1'), content.index('/test_menu_link2')
        )


class TestPersonalDataUser(TestCase):
    fixtures = ['test_contest', 'test_permissions']

    def testUser(self):
        self.assertTrue(self.client.login(username='test_personal_data_user'))
        self.assertTrue(can_see_personal_data)


class TestUserInfo(TestCase):
    fixtures = [
        'test_users',
        'test_contest',
        'test_full_package',
        'test_problem_instance',
        'test_submission',
    ]

    def test_user_info_page(self):
        contest = Contest.objects.get()
        user = User.objects.get(pk=1001)
        url = reverse(
            'user_info', kwargs={'contest_id': contest.id, 'user_id': user.id}
        )

        self.assertTrue(self.client.login(username='test_user'))
        with fake_time(datetime(2012, 8, 5, tzinfo=timezone.utc)):
            response = self.client.get(url, follow=True)
            self.assertContains(response, '403', status_code=403)

        self.assertTrue(self.client.login(username='test_admin'))
        with fake_time(datetime(2012, 8, 5, tzinfo=timezone.utc)):
            response = self.client.get(url, follow=True)
            self.assertContains(response, 'title>Test User - User info')
            self.assertContains(response, "User's submissions")
            self.assertNotContains(response, "<h4>User's round time extensions:</h4>")

        round = Round.objects.get()
        ext = RoundTimeExtension(user=user, round=round, extra_time=20)
        ext.save()

        self.assertTrue(self.client.login(username='test_admin'))
        response = self.client.get(url)
        self.assertContains(response, "<h4>User's round time extensions:</h4>")
        self.assertContains(response, "Extra time: 20")


class TestProblemInstanceView(TestCase):
    fixtures = [
        'test_users',
        'test_contest',
        'test_full_package',
        'test_problem_instance',
        'test_permissions',
        'test_problem_site',
    ]

    def test_admin_change_view(self):
        self.assertTrue(self.client.login(username='test_admin'))
        self.client.get('/c/c/')  # 'c' becomes the current contest

        problem_instance = Problem.objects.all()[0]
        url = reverse(
            'oioioiadmin:contests_probleminstance_change', args=(problem_instance.id,)
        )
        response = self.client.get(url)
        elements_to_find = ['0', '1a', '1b', '1ocen', '2', 'Example', 'Normal']
        for element in elements_to_find:
            self.assertContains(response, element)

    def separate_main_problem_instance(self):
        # in fixtures there is only one ProblemInstance
        # unfortunately it's already attached to contest and it's
        # problem's main_problem_instance
        pi = ProblemInstance.objects.get()
        pi.id = None
        pi.pk = None
        pi.contest = None
        pi.round = None
        pi.save()

        problem = Problem.objects.get()
        problem.main_problem_instance = pi
        problem.save()

        old_instance = ProblemInstance.objects.get(contest__isnull=False)
        for t in old_instance.test_set.all():
            t.id = None
            t.pk = None
            t.problem_instance = pi
            t.save()

    def test_resetting_limits(self):
        self.separate_main_problem_instance()
        self.assertTrue(self.client.login(username='test_admin'))
        self.client.get('/c/c/')  # 'c' becomes the current contest

        problem_instance = ProblemInstance.objects.filter(contest__isnull=False)[0]
        url = reverse(
            'reset_tests_limits_for_probleminstance', args=(problem_instance.id,)
        )
        for t in problem_instance.test_set.all():
            t.delete()

        response = self.client.post(url)
        self.assertEqual(response.status_code, 200)
        response = self.client.post(url, data={'submit': True}, follow=True)
        self.assertEqual(response.status_code, 200)
        self.assertContains(response, "Tests limits reset successfully")
        self.assertEqual(
            problem_instance.test_set.count(),
            problem_instance.problem.main_problem_instance.test_set.count(),
        )
        self.assertNotEqual(problem_instance.test_set.count(), 0)

    def test_rejudge_not_needed(self):
        pi = ProblemInstance.objects.get()
        pi.needs_rejudge = True
        pi.save()

        self.assertTrue(self.client.login(username='test_admin'))
        self.client.get('/c/{}/'.format(pi.contest.pk))
        response = self.client.post(
            reverse('rejudge_not_needed', args=(pi.id,)),
            data={'submit': True},
            follow=True,
        )
        self.assertEqual(response.status_code, 200)
        pi.refresh_from_db()
        self.assertFalse(pi.needs_rejudge)


class TestReattachingProblems(TestCase):
    fixtures = [
        'test_users',
        'test_contest',
        'test_extra_contests',
        'test_full_package',
        'test_problem_instance',
        'test_permissions',
        'test_problem_site',
    ]

    def test_reattaching_problem(self):
        c2 = Contest.objects.get(id='c2')
        c2.default_submissions_limit = 123
        c2.save()

        pi_id = ProblemInstance.objects.get().id
        self.assertTrue(self.client.login(username='test_admin'))
        self.client.get('/c/c/')  # 'c' becomes the current contest

        url = reverse('reattach_problem_contest_list', args=(pi_id, 'full'))
        response = self.client.get(url)
        self.assertEqual(response.status_code, 200)
        self.assertContains(response, "Choose a contest to attach the problem to")
        self.assertContains(response, '<td><a', count=Contest.objects.count())

        url = reverse('reattach_problem_confirm', args=(pi_id, 'c2'))
        response = self.client.get(url)
        self.assertEqual(response.status_code, 200)
        self.assertContains(response, "Extra test contest 2")
        self.assertContains(response, u'Sum\u017cyce')
        self.assertContains(response, "Attach")

        response = self.client.post(url, data={'submit': True}, follow=True)
        self.assertEqual(response.status_code, 200)
        self.assertContains(response, 'c2')
        self.assertEqual(ProblemInstance.objects.count(), 2)
        self.assertContains(response, ' added successfully.')
        self.assertContains(response, u'Sum\u017cyce')
        self.assertTrue(ProblemInstance.objects.filter(contest__id='c2').exists())
        self.assertEqual(
            ProblemInstance.objects.get(contest__id='c2').submissions_limit, 123
        )

        for test in Problem.objects.get().main_problem_instance.test_set.all():
            test.delete()
        self.assertTrue(Test.objects.count() > 0)

    def test_permissions(self):
        pi_id = ProblemInstance.objects.get().id
        self.assertTrue(self.client.login(username='test_admin'))
        self.client.get('/c/c/')  # 'c' becomes the current contest
        urls = [
            reverse('reattach_problem_contest_list', args=(pi_id,)),
            reverse('reattach_problem_confirm', args=(pi_id, 'c1')),
        ]
        for url in urls:
            response = self.client.get(url, follow=True)
            self.assertEqual(response.status_code, 200)

        self.assertTrue(self.client.login(username='test_user'))
        self.client.get('/c/c/')  # 'c' becomes the current contest
        for url in urls:
            response = self.client.get(url)
            self.assertEqual(response.status_code, 403)


class TestModifyContest(TestCase):
    fixtures = ['test_users']

    # Verifies that contest's type remains intact when its data (start date,
    # end date, name etc.) changes.
    # For more info see SIO-1711 on Jira.
    def test_modify_contest(self):
        controller_name = 'oioioi.programs.controllers.ProgrammingContestController'

        self.assertTrue(self.client.login(username='test_admin'))
        url = reverse('oioioiadmin:contests_contest_add')
        response = self.client.get(url)
        self.assertEqual(response.status_code, 200)
        self.assertNotContains(response, "Judging priority")
        self.assertNotContains(response, "Judging weight")
        post_data = make_empty_contest_formset()
        post_data.update(
            {
                'name': 'Yet Another Contest',
                'id': 'yac',
                'start_date_0': '2012-02-03',
                'start_date_1': '04:05:06',
                'end_date_0': '2012-02-04',
                'end_date_1': '05:06:07',
                'results_date_0': '2012-02-05',
                'results_date_1': '06:07:08',
                'controller_name': controller_name,
                'is_archived': 'False',
            }
        )
        response = self.client.post(url, post_data, follow=True)
        self.assertEqual(response.status_code, 200)
        # self.assertContains(response, 'was added successfully')
        contest = Contest.objects.get()
        self.assertEqual(controller_name, contest.controller_name)
        ContestPermission(
            user=User.objects.get(pk=1001),
            contest=contest,
            permission='contests.contest_admin',
        ).save()

        url = reverse('oioioiadmin:contests_contest_change', args=(quote('yac'),))
        response = self.client.get(url, follow=True)
        self.assertEqual(response.status_code, 200)
        self.assertContains(response, "Judging priority")
        self.assertContains(response, "Judging weight")

        self.assertTrue(self.client.login(username='test_user'))
        url = (
            reverse('oioioiadmin:contests_contest_change', args=(quote('yac'),))
            + '?simple=true'
        )
        response = self.client.get(url)
        self.assertEqual(response.status_code, 200)
        self.assertNotContains(response, "Default submissions limit")
        self.assertNotContains(response, "Judging priority")
        self.assertNotContains(response, "Judging weight")
        post_data = make_empty_contest_formset()
        post_data.update(
            {
                'name': 'New Name',
                'start_date_0': '2013-02-03',
                'start_date_1': '14:05:06',
                'end_date_0': '2013-02-04',
                'end_date_1': '15:06:07',
                'results_date_0': '2013-02-05',
                'results_date_1': '16:07:08',
            }
        )
        response = self.client.post(url, post_data, follow=True)
        self.assertEqual(response.status_code, 200)
        contest = Contest.objects.get()
        self.assertEqual(contest.id, 'yac')
        self.assertEqual(controller_name, contest.controller_name)

        url = reverse('oioioiadmin:contests_contest_change', args=(quote('yac'),))
        response = self.client.get(url)
        self.assertEqual(response.status_code, 200)
        self.assertContains(response, "Default submissions limit")
        self.assertNotContains(response, "Judging priority")
        self.assertNotContains(response, "Judging weight")


class TestRegistrationController(TestCase):
    fixtures = ['test_two_empty_contests', 'test_users']

    def test_filter_visible_contests(self):
        invisible_contest = Contest(
            id='invisible',
            name='Invisible Contest',
            controller_name='oioioi.contests.tests.PrivateContestController',
        )
        invisible_contest.save()

        c1 = Contest.objects.get(id='c1')
        c2 = Contest.objects.get(id='c2')

        request = self.client.get('/').wsgi_request

        public_rc = c1.controller.registration_controller()
        private_rc = invisible_contest.controller.registration_controller()

        def assert_public_are_visible():
            results = public_rc.filter_visible_contests(
                request, Contest.objects.filter(id__in=[c1.id, c2.id])
            )
            visible_contests = list(results.values_list('id', flat=True))
            self.assertEqual(len(visible_contests), 2)
            self.assertTrue(c1.id in visible_contests)
            self.assertTrue(c2.id in visible_contests)

        def query_private(request):
            return private_rc.filter_visible_contests(
                request, Contest.objects.filter(id=invisible_contest.id)
            )

        # Check anonymous
        assert_public_are_visible()
        self.assertFalse(query_private(request).exists())

        # Check logged in
        self.assertTrue(self.client.login(username='test_user'))
        user = User.objects.get(username='test_user')

        assert_public_are_visible()
        self.assertFalse(query_private(request).exists())

        ContestPermission(
            user=user, contest=invisible_contest, permission='contests.contest_admin'
        ).save()
        request = self.client.get('/', follow=True).wsgi_request
        visible = list(query_private(request).values_list('id', flat=True))
        self.assertEqual(len(visible), 1)
        self.assertTrue(invisible_contest.id in visible)


class TestAdministeredContests(TestCase):
    fixtures = ['test_two_empty_contests', 'test_users']

    def test_administered_contests(self):
        self.assertTrue(self.client.login(username='test_user'))
        request = self.client.get('/').wsgi_request
        administered = administered_contests(request)
        self.assertEqual(len(administered), 0)
        self.assertTrue(self.client.login(username='test_admin'))
        request = self.client.get('/').wsgi_request
        administered = administered_contests(request)
        self.assertEqual(len(administered), 2)


@override_settings(CONTEST_MODE=ContestMode.neutral)
class TestSubmissionViewWithoutContest(TestCase):
    fixtures = [
        'test_contest',
        'test_users',
        'test_full_package',
        'test_problem_site',
        'test_problem_instance_with_no_contest',
        'test_submission',
    ]

    def setUp(self):
        self.assertTrue(self.client.login(username='test_user'))
        super().setUp()

    def test_submission_view_without_contest(self):
        submission = Submission.objects.get(id=1)
        response = self.client.get(reverse('submission', kwargs={'submission_id': 1}))
        self.assertEqual(response.status_code, 200)

        # Submit another button
        problemsite = submission.problem_instance.problem.problemsite
        problemsite_url = reverse(
            'problem_site', kwargs={'site_key': problemsite.url_key}
        )
        self.assertContains(response, problemsite_url)


@override_settings(CONTEST_MODE=ContestMode.neutral)
class TestSubmissionAdminWithoutContest(TestCase, SubmitFileMixin):
    fixtures = [
        'test_extra_contests',
        'test_users',
        'test_full_package',
        'test_extra_problem_instance',
        'test_extra_submission',
    ]

    def setUp(self):
        self.assertTrue(self.client.login(username='test_admin'))
        super().setUp()

    def test_submission_admin_without_contest(self):
        contest1 = Contest.objects.get(pk='c1')
        url = reverse(
            'oioioiadmin:contests_submission_changelist', kwargs={'contest_id': None}
        )
        response = self.client.get(url)
        self.assertContains(response, '<th class="field-id">', count=2, status_code=200)
        url = reverse(
            'oioioiadmin:contests_submission_changelist',
            kwargs={'contest_id': contest1.id},
        )
        response = self.client.get(url)
        self.assertContains(response, '<th class="field-id">', count=1, status_code=200)


def see_limits_on_problems_list(
    self, username, displays_submissions_limit, displays_tries_left, additional=[]
):
    def assert_contains_if(should_contain):
        return self.assertContains if should_contain else self.assertNotContains

    if username is None:
        self.client.logout()
    else:
        self.assertTrue(self.client.login(username=username))

    response = self.client.get('/c/c/p', follow=True)
    assert_contains_if(displays_tries_left)(response, 'Tries left')
    assert_contains_if(displays_submissions_limit)(response, 'Submissions limit')
    for text in additional:
        self.assertContains(response, text)


class TestSubmissionsLimitOnListView(TestCase):
    fixtures = [
        'test_users',
        'test_contest',
        'test_full_package',
        'test_problem_instance',
        'test_submission',
    ]

    def test_anonymous_user(self):
        see_limits_on_problems_list(
            self,
            None,
            displays_submissions_limit=True,
            displays_tries_left=False,
            additional=['10'],
        )

    def test_user(self):
        see_limits_on_problems_list(
            self,
            'test_user',
            displays_submissions_limit=False,
            displays_tries_left=True,
            additional=['9 of 10'],
        )

    def test_admin(self):
        see_limits_on_problems_list(
            self,
            'test_admin',
            displays_submissions_limit=False,
            displays_tries_left=False,
        )


def see_link_for_submission_on_problem_list(self, username, should_see):
    if username is None:
        self.client.logout()
    else:
        self.assertTrue(self.client.login(username=username))

    contest = Contest.objects.get(pk='c')
    problems_url = reverse('problems_list', kwargs={'contest_id': contest.id})
    submission_url = reverse(
        'submission', kwargs={'contest_id': contest.id, 'submission_id': 1}
    )
    expected_hyperlink = '<a href="%s">' % submission_url

    response = self.client.get(problems_url, follow=True)

    if should_see:
        self.assertContains(response, expected_hyperlink)
    else:
        self.assertNotContains(response, expected_hyperlink)


class TestSubmissionsLinksOnListView(TestCase):
    fixtures = [
        'test_users',
        'test_contest',
        'test_full_package',
        'test_problem_instance',
        'test_submission',
    ]

    def test_link_to_submission_no_user(self):
        see_link_for_submission_on_problem_list(self, None, False)

    def test_link_to_submission_user(self):
        see_link_for_submission_on_problem_list(self, "test_user", True)

    def test_link_to_submission_admin(self):
        see_link_for_submission_on_problem_list(self, "test_admin", False)


class TestNoSubmissionsLimitOnListView(TestCase):
    fixtures = [
        'test_users',
        'test_contest',
        'test_full_package',
        'test_submission',
        'test_problem_instance_with_no_submissions_limit',
    ]

    def test_not_displaying_limits(self):
        for user in [None, 'test_user', 'test_admin']:
            see_limits_on_problems_list(
                self, user, displays_submissions_limit=False, displays_tries_left=False
            )


class TestAPIGetProblemId(APITestCase):
    fixtures = [
        'test_users',
        'test_contest',
        'test_full_package',
        'test_problem_instance',
    ]
    view_name = 'api_contest_get_problem_id'

    def setUp(self):
        self.client.force_authenticate(user=User.objects.get(username='test_user'))
        self.contest = Contest.objects.get()
        self.problem_instance = ProblemInstance.objects.get(pk=1)
        self.problem = self.problem_instance.problem
        super().setUp()

    def test_successful_query(self):
        url = reverse(self.view_name, args=(self.contest.id, self.problem.short_name))
        response = self.client.get(url, follow=True)
        self.assertEqual(response.status_code, 200)
        data = response.json()
        self.assertTrue(self.problem.id == data.get('problem_id'))
        self.assertTrue(self.problem_instance.id == data.get('problem_instance_id'))

    def test_invalid_contest_id(self):
        url = reverse(
            self.view_name, args=('invalid-contest-id', self.problem.short_name)
        )
        response = self.client.get(url, follow=True)
        self.assertEqual(response.status_code, 404)

    def test_invalid_problem_short_name(self):
        url = reverse(self.view_name, args=(self.contest.id, 'invalid-short-name'))
        response = self.client.get(url, follow=True)
        self.assertEqual(response.status_code, 404)


class TestAPISubmitBase(APITestCase):
    fixtures = ['test_users', 'test_contest', 'test_full_package', 'test_submission']
    extra_fixtures = []

    def __init__(self, *args, **kwargs):
        self.fixtures += self.extra_fixtures
        super(TestAPISubmitBase, self).__init__(*args, **kwargs)

    def setUp(self):
        self.client.force_authenticate(user=User.objects.get(username='test_user'))
        super().setUp()

    def submit_file(
        self,
        url_name,
        url_kwargs,
        file_size=1024,
        file_name='submission.cpp',
        kind=None,
    ):
        url = reverse(url_name, kwargs=url_kwargs)
        file = ContentFile(b'a' * file_size, name=file_name)
        post_data = {'file': file}
        if kind:
            post_data['kind'] = kind
        return self.client.post(url, post_data)

    def _assertSubmitted(self, response, i=None):
        self.assertEqual(response.status_code, 200)
        if i is not None:
            self.assertEqual(str(i), response.content.decode('utf-8'))
        Submission.objects.get(id=response.content)


class TestAPIContestSubmit(TestAPISubmitBase):
    extra_fixtures = ['test_problem_instance']

    def contest_submit(self, contest, pi, *args, **kwargs):
        return self.submit_file(
            'api_contest_submit',
            {'contest_name': contest.id, 'problem_short_name': pi.short_name},
            *args,
            **kwargs
        )

    def test_simple_submission(self):
        contest = Contest.objects.get()
        problem_instance = ProblemInstance.objects.get(pk=1)
        round = Round.objects.get()
        round.start_date = datetime(2012, 7, 31, tzinfo=timezone.utc)
        round.end_date = datetime(2012, 8, 10, tzinfo=timezone.utc)
        round.save()

        with fake_time(datetime(2012, 7, 10, tzinfo=timezone.utc)):
            response = self.contest_submit(contest, problem_instance)
            self.assertContains(response, 'Permission denied', status_code=400)

        with fake_time(datetime(2012, 7, 31, tzinfo=timezone.utc)):
            response = self.contest_submit(contest, problem_instance)
            self._assertSubmitted(response, 2)

        with fake_time(datetime(2012, 8, 5, tzinfo=timezone.utc)):
            response = self.contest_submit(contest, problem_instance)
            self._assertSubmitted(response, 3)

        with fake_time(datetime(2012, 8, 10, tzinfo=timezone.utc)):
            response = self.contest_submit(contest, problem_instance)
            self._assertSubmitted(response, 4)

        with fake_time(datetime(2012, 8, 11, tzinfo=timezone.utc)):
            response = self.contest_submit(contest, problem_instance)
            self.assertContains(response, 'Permission denied', status_code=400)

    def test_submissions_limitation(self):
        contest = Contest.objects.get()
        problem_instance = ProblemInstance.objects.get(pk=1)
        problem_instance.submissions_limit = 2
        problem_instance.save()
        response = self.contest_submit(contest, problem_instance)
        self._assertSubmitted(response, 2)
        response = self.contest_submit(contest, problem_instance)
        self.assertContains(
            response, 'Submission limit for the problem', status_code=400
        )

    def test_huge_submission(self):
        contest = Contest.objects.get()
        problem_instance = ProblemInstance.objects.get(pk=1)
        response = self.contest_submit(contest, problem_instance, file_size=102405)
        self.assertContains(response, 'File size limit exceeded.', status_code=400)

    def test_size_limit_accuracy(self):
        contest = Contest.objects.get()
        problem_instance = ProblemInstance.objects.get(pk=1)
        response = self.contest_submit(contest, problem_instance, file_size=102400)
        self._assertSubmitted(response, 2)

    def _assertUnsupportedExtension(self, contest, problem_instance, name, ext):
        response = self.contest_submit(
            contest, problem_instance, file_name='%s.%s' % (name, ext)
        )
        self.assertContains(
            response, 'Unknown or not supported file extension.', status_code=400
        )

    def test_limiting_extensions(self):
        contest = Contest.objects.get()
        problem_instance = ProblemInstance.objects.get(pk=1)
        self._assertUnsupportedExtension(
            contest, problem_instance, 'xxx', 'inv4l1d_3xt'
        )
        response = self.contest_submit(contest, problem_instance, file_name='a.c')
        self._assertSubmitted(response, 2)


class TestAPIProblemsetSubmit(TestAPISubmitBase):
    extra_fixtures = ['test_problem_site', 'test_problem_instance_with_no_contest']

    # As problemset submissions share most of the logic with contest submissions
    # they have only few simple tests

    def problemset_submit(self, problem=None, site_key=None, *args, **kwargs):
        if problem is not None:
            site_key = problem.problemsite.url_key
        return self.submit_file(
            'api_problemset_submit', {'problem_site_key': site_key}, *args, **kwargs
        )

    def test_problemset_submission(self):
        response = self.problemset_submit(site_key='123')
        self.assertEqual(response.status_code, 200)
        self._assertSubmitted(response, 2)


class TestManyRoundsNoEnd(TestCase):
    fixtures = [
        'test_users',
        'test_contest',
        'test_full_package',
        'test_problem_instance',
        'test_submission',
        'test_rounds_no_end',
    ]

    def test_not_sorting(self):
        contest = Contest.objects.get(pk='c')
        self.assertTrue(self.client.login(username='test_user'))
        response = self.client.get(
            reverse('problems_list', kwargs={'contest_id': contest.id})
        )
        prev = 0
        response_body = bytes(response).decode('utf-8')

        for task in ['zad2', 'zad3', 'zad4', 'zad1']:
            self.assertContains(response, task)
            current = response_body.index(task)
            self.assertLess(prev, current)
            prev = current


# checks ranking visibility without RankingVisibilityConfig,
# with it set to default and with it set to 'YES'
def check_ranking_visibility(self, url, rvc):

    # test without RankingVisibilityConfig
    response = self.client.get(url)
    self.assertContains(response, 'Test User')

    rvc.save()

    # test with default RankingVisibilityConfig
    response = self.client.get(url)
    self.assertContains(response, 'Test User')

    rvc.visible = 'YES'
    rvc.save()

    # test with RankingVisibilityConfig set to 'YES'
    response = self.client.get(url)
    self.assertContains(response, 'Test User')


class TestRankingVisibility(TestCase):
    fixtures = [
        'test_users',
        'test_contest',
        'test_full_package',
        'test_problem_instance',
        'test_submission',
    ]

    def test_user(self):
        contest = Contest.objects.get()
        self.assertTrue(self.client.login(username='test_user'))

        rvc = RankingVisibilityConfig(contest=contest)

        url = reverse('default_ranking', kwargs={'contest_id': contest.id})

        check_ranking_visibility(self, url, rvc)

        rvc.visible = 'NO'
        rvc.save()

        # test with RankingVisibilityConfig set to 'NO'
        response = self.client.get(url)
        with self.assertRaises(AssertionError):
            self.assertContains(response, 'Test User')

    def test_admin(self):
        contest = Contest.objects.get()
        self.assertTrue(self.client.login(username='test_admin'))

        rvc = RankingVisibilityConfig(contest=contest)

        url = reverse('default_ranking', kwargs={'contest_id': contest.id})

        check_ranking_visibility(self, url, rvc)

        rvc.visible = 'NO'
        rvc.save()

        # test with RankingVisibilityConfig set to 'NO'
        response = self.client.get(url)
        self.assertContains(response, 'Test User')


@override_settings(LANGUAGE_CODE="en")
class TestContestChangeForm(TestCase):
    fixtures = ['test_users', 'test_contest']

    def test_contest_change_form(self):
        url = reverse('admin:contests_contest_change', args=('c',))
        response = self.client.get(url, follow=True)
        self.assertEqual(response.status_code, 200)
        self.assertNotContains(response, 'Advanced </button>')
        self.assertNotContains(response, '<h5 class="mb-0">Rounds</h5>')

        self.assertTrue(self.client.login(username='test_admin'))
        response = self.client.get(url, follow=True)
        self.assertEqual(response.status_code, 200)
        self.assertContains(response, 'Advanced </button>')
        self.assertContains(response, '<h5 class="mb-0">Rounds</h5>')
        self.assertNotContains(response, 'None </button>')


def set_registration_availability(rvc, enabled, available_from=None, available_to=None):
    rvc.enabled = enabled
    rvc.registration_available_from = available_from
    rvc.registration_available_to = available_to
    rvc.save()


def check_registration(self, expected_status_code, availability, available_from=None, available_to=None):
    contest = Contest.objects.get()
    contest.controller_name = 'oioioi.oi.controllers.OIContestController'
    contest.save()

    url = reverse('participants_register', kwargs={'contest_id': contest.id})
    self.assertTrue(self.client.login(username='test_user'))

    rvc = RegistrationAvailabilityConfig(contest=contest)

    set_registration_availability(rvc, availability, available_from, available_to)
    response = self.client.get(url)
    self.assertEqual(expected_status_code, response.status_code)


class TestOpenRegistration(TestCase):
    fixtures = [
        'test_users',
        'test_contest'
    ]

    def test_open_registration(self):
        check_registration(self, 200, 'YES')

    def test_closed_registration(self):
        check_registration(self, 403, 'NO')

    def test_configured_registration_opened(self):
        now = datetime.utcnow()
        available_from = now - timedelta(days=1)
        available_to = now + timedelta(days=1)
        check_registration(self, 200, 'CONFIG', available_from, available_to)

    def test_configured_registration_closed_before(self):
        now = datetime.utcnow()
        available_from = now + timedelta(hours=1)
        available_to = now + timedelta(days=1)
        check_registration(self, 403, 'CONFIG', available_from, available_to)

    def test_configured_registration_closed_after(self):
        now = datetime.utcnow()
        available_from = now - timedelta(hours=1)
        available_to = now - timedelta(minutes=5)
        check_registration(self, 403, 'CONFIG', available_from, available_to)

class TestRulesVisibility(TestCase):
    fixtures = [
        'test_users',
        'test_participant',
        'test_contest',
        'test_full_package',
        'test_three_problem_instances.json'
    ]

    controller_names = [
        'oioioi.acm.controllers.ACMContestController',
        'oioioi.acm.controllers.ACMOpenContestController',
        'oioioi.amppz.controllers.AMPPZContestController',
        'oioioi.mp.controllers.MPContestController',
        'oioioi.oi.controllers.OIContestController',
        'oioioi.oi.controllers.OIOnsiteContestController',
        'oioioi.oi.controllers.OIFinalOnsiteContestController',
        'oioioi.oi.controllers.BOIOnsiteContestController',
        'oioioi.oi.controllers.BOIOnlineContestController',
        'oioioi.pa.controllers.PAContestController',
        'oioioi.pa.controllers.PAFinalsContestController',
        'oioioi.programs.controllers.ProgrammingContestController'         
    ]

    # left to fill in when added, in order of the controllers above
    scoring_descriptions = [
        "The solutions are judged on real-time. "
        "The submission is correct if it passes all the test cases.<br>"
        "Participants are ranked by the number of solved problems. "
        "In case of a tie, the times of first correct submissions are summed up and a penalty of 20 minutes is added for each incorrect submission.<br>"
        "The lower the total time, the higher the rank.<br>"
        "Compilation errors and system errors are not considered as an incorrect submission.<br>"
        "The ranking is frozen 60 minutes before the end of the round.",

        "The solutions are judged on real-time. "
        "The submission is correct if it passes all the test cases.<br>"
        "Participants are ranked by the number of solved problems. "
        "In case of a tie, the times of first correct submissions are summed up and a penalty of 20 minutes is added for each incorrect submission.<br>"
        "The lower the total time, the higher the rank.<br>"
        "Compilation errors and system errors are not considered as an incorrect submission.<br>"
        "The ranking is frozen 60 minutes before the end of the round.",

        "The solutions are judged on real-time. "
        "The submission is correct if it passes all the test cases.<br>"
        "Participants are ranked by the number of solved problems. "
        "In case of a tie, the times of first correct submissions are summed up and a penalty of 20 minutes is added for each incorrect submission.<br>"
        "The lower the total time, the higher the rank.<br>"
        "Compilation errors and system errors are not considered as an incorrect submission.<br>"
        "The ranking is frozen 15 minutes before the end of the trial rounds and 60 minutes before the end of the normal rounds.",

        "The submissions are scored from 0 to 100 points.<br>"
        "The participant can submit to finished rounds, but a multiplier is applied to the score of such submissions.",

        "The solutions are judged with sio2jail. They can be scored from 0 to 100 points. "
        "If the submission runs for longer than half of the time limit, the points for this test are linearly decreased to 0.<br>"
        "The score for a group of test cases is the minimum score for any of the test cases.<br>"
        "The ranking is determined by the total score.<br>"
        "Until the end of the contest, participants can only see scoring of their submissions on example test cases. "
        "Full scoring is available after the end of the contest.",

        "The solutions are judged with sio2jail. They can be scored from 0 to 100 points. "
        "If the submission runs for longer than half of the time limit, the points for this test are linearly decreased to 0.<br>"
        "The score for a group of test cases is the minimum score for any of the test cases.<br>"
        "The ranking is determined by the total score.<br>"
        "Until the end of the contest, participants can only see scoring of their submissions on example test cases. "
        "Full scoring is available after the end of the contest.",

        "The solutions are judged with sio2jail. They can be scored from 0 to 100 points. "
        "If the submission runs for longer than half of the time limit, the points for this test are linearly decreased to 0.<br>"
        "The score for a group of test cases is the minimum score for any of the test cases<br>."
        "The ranking is determined by the total score.<br>"
        "Full scoring of the submissions can be revealed during the contest.",

        '',

        '',

        "The submissions are judged on real-time. All problems have 10 test groups, each worth 1 point. "
        "If any of the tests in a group fails, the group is worth 0 points.<br>"
        "The full scoring is available after the end of the round."
        "The ranking is determined by the total score and number of 10-score submissions, 9-score, 8-score etc.",

        "The solutions are judged on real-time. "
        "The submission is correct if it passes all the test cases.<br>"
        "Participants are ranked by the number of solved problems. "
        "In case of a tie, the times of first correct submissions are summed up and a penalty of 20 minutes is added for each incorrect submission.<br>"
        "The lower the total time, the higher the rank.<br>"
        "Compilation errors and system errors are not considered as an incorrect submission.<br>"
        "The ranking is frozen 15 minutes before the end of the trial rounds and 60 minutes before the end of the normal rounds.",

        "The submissions are scored on a set of groups of test cases. Each group is worth a certain number of points.<br>"
        "The score is a sum of the scores of all groups. The ranking is determined by the total score.<br>"
        "The full scoring is available after the results date for the round."
    ]

    visibility_dates = [
        [
            datetime(2012, 8, 15, 20, 27, 58, tzinfo=timezone.utc),
            None
        ],
        [
            datetime(2012, 8, 15, 20, 27, 58, tzinfo=timezone.utc), 
            datetime(2013, 4, 20, 21, 37, 13, tzinfo=timezone.utc)
        ],
        [
            None,
            None
        ]
    ]

    def _set_problem_limits(self, url, limits_list):
        for i in range(len(limits_list)):
            problem = ProblemInstance.objects.get(pk=i+1)
            problem.submissions_limit = limits_list[i]
            problem.save()
        
        response = self.client.get(url, follow=True)
        self.assertEqual(response.status_code, 200)

        return response
    
    def _set_results_dates(self, url, dates):
        round = Round.objects.get()
        round.results_date = dates[0]
        round.public_results_date = dates[1]
        round.save()

        response = self.client.get(url, follow=True)
        self.assertEqual(response.status_code, 200)

        return response

    def _change_controller(self, public_results=False):
        contest = Contest.objects.get()
        if public_results:
            contest.controller_name = (
                'oioioi.contests.tests.tests.ContestWithPublicResultsController'
            )
        else:
            contest.controller_name = (
                'oioioi.programs.controllers.ProgrammingContestController'
            )
        contest.save()
    
    def test_dashboard_view(self):
        for c in self.controller_names:
            contest = Contest.objects.get()
            contest.controller_name = c
            contest.save()
            self.assertTrue(self.client.login(username='test_user'))
            url = reverse('default_contest_view', kwargs={'contest_id': 'c'})
            response = self.client.get(url, follow=True)
            self.assertEqual(response.status_code, 200)
            self.assertContains(response, "Rules")
        
    def test_contest_type(self):
        for c, d in zip(self.controller_names, self.scoring_descriptions):
            contest = Contest.objects.get()
            contest.controller_name = c
            contest.save()
            self.assertTrue(self.client.login(username='test_user'))
            url = reverse('contest_rules', kwargs={'contest_id': 'c'})
            response = self.client.get(url, follow=True)
            self.assertEqual(response.status_code, 200)
            self.assertContains(response, d)

    def test_no_of_rounds(self):
        for c in self.controller_names:
            contest = Contest.objects.get()
            contest.controller_name = c
            contest.save()

            # a bigger number of rounds is tested in TestManyRounds::test_rules_visibility
            self.assertTrue(self.client.login(username='test_user'))
            url = reverse('contest_rules', kwargs={'contest_id': 'c'})
            response = self.client.get(url, follow=True)
            self.assertEqual(response.status_code, 200)
            self.assertContains(response, "The contest has 1 round.")

    def test_problem_limits(self):
        for c in self.controller_names:
            contest = Contest.objects.get()
            contest.controller_name = c
            contest.save()

            self.assertTrue(self.client.login(username='test_user'))
            url = reverse('contest_rules', kwargs={'contest_id': 'c'})
            response = self._set_problem_limits(url, [0, 0, 0])
            self.assertContains(response, "There is a limit of infinity submissions for each problem.")

            response = self._set_problem_limits(url, [0, 10, 0])
            self.assertContains(response, "There is a limit of 10 to infinity submissions, depending on a problem.")

            response = self._set_problem_limits(url, [20, 10, 0])
            self.assertContains(response, "There is a limit of 10 to infinity submissions, depending on a problem.")

            response = self._set_problem_limits(url, [10, 10, 10])
            self.assertContains(response, "There is a limit of 10 submissions for each problem.")

    def test_contest_dates(self):
        times = [
            fake_time(datetime(2012, 8, 5, 12, 37, 45, tzinfo=timezone.utc)),
            fake_time(datetime(2012, 8, 15, 15, 16, 18, tzinfo=timezone.utc))
        ]

        for t in times:
            with t:
                for c in self.controller_names:
                    contest = Contest.objects.get()
                    contest.controller_name = c
                    contest.save()
                    
                    round = Round.objects.get()
                    round.end_date = None
                    round.save()

                    self.assertTrue(self.client.login(username='test_user'))
                    url = reverse('contest_rules', kwargs={'contest_id': 'c'})
                    response = self.client.get(url, follow=True)
                    self.assertEqual(response.status_code, 200)
                    self.assertContains(response, "The contest starts on 2011-07-31 20:27:58.")

                    round.end_date = datetime(2012, 8, 10, 0, 0, tzinfo=timezone.utc)
                    round.save()
                    response = self.client.get(url, follow=True)
                    self.assertEqual(response.status_code, 200)
                    self.assertContains(response, "The contest starts on 2011-07-31 20:27:58 and ends on 2012-08-10 00:00:00.")

    def test_ranking_visibility(self):
        # here we don't check for individual contests, as it would be hard to get the separate_public_results()
        # from the specific controller, and the only thing that utimately matters is separate_public_results setting
        self.assertTrue(self.client.login(username='test_user'))
        url = reverse('contest_rules', kwargs={'contest_id': 'c'})

        with fake_time(datetime(2012, 8, 4, 13, 46, 37, tzinfo=timezone.utc)):
            response = self._set_results_dates(url, self.visibility_dates[0])
            self.assertContains(response, "In round Round 1, your results as well as " \
                                "public ranking will be visible after 2012-08-15 20:27:58.")
        
            self._change_controller(public_results=True)
            response = self._set_results_dates(url, self.visibility_dates[1])
            self.assertContains(response, "In round Round 1, your results will be visible after 2012-08-15 20:27:58" \
                                " and the public ranking will be visible after 2013-04-20 21:37:13.")

            response = self._set_results_dates(url, self.visibility_dates[2])
            self.assertContains(response, "In round Round 1, your results as well as public ranking will be visible immediately.")

        with fake_time(datetime(2012, 12, 24, 11, 23, 56, tzinfo=timezone.utc)):
            response = self._set_results_dates(url, self.visibility_dates[0])
            self.assertContains(response, "In round Round 1, your results as well as public ranking will be visible immediately.")
        
            self._change_controller(public_results=True)
            response = self._set_results_dates(url, self.visibility_dates[1])
            self.assertContains(response, "In round Round 1, your results will be visible immediately" \
                                " and the public ranking will be visible after 2013-04-20 21:37:13.")

            response = self._set_results_dates(url, self.visibility_dates[2])
            self.assertContains(response, "In round Round 1, your results as well as public ranking will be visible immediately.")

        with fake_time(datetime(2014, 8, 26, 11, 23, 56, tzinfo=timezone.utc)):
            response = self._set_results_dates(url, self.visibility_dates[0])
            self.assertContains(response, "In round Round 1, your results as well as public ranking will be visible immediately.")
        
            self._change_controller(public_results=True)
            response = self._set_results_dates(url, self.visibility_dates[1])
            self.assertContains(response, "In round Round 1, your results as well as public ranking will be visible immediately.")

            response = self._set_results_dates(url, self.visibility_dates[2])
            self.assertContains(response, "In round Round 1, your results as well as public ranking will be visible immediately.")


class PublicMessageContestController(ProgrammingContestController):
    files_message = 'Test public message'
    submissions_message = 'Test public message'
    submit_message = 'Test public message'


class TestFilesMessage(TestPublicMessage):
    model = FilesMessage
    button_viewname = 'contest_files'
    edit_viewname = 'edit_files_message'
    viewname = 'contest_files'
    controller_name = 'oioioi.contests.tests.tests.PublicMessageContestController'


class TestSubmissionsMessage(TestPublicMessage):
    model = SubmissionsMessage
    button_viewname = 'my_submissions'
    edit_viewname = 'edit_submissions_message'
    viewname = 'my_submissions'
    controller_name = 'oioioi.contests.tests.tests.PublicMessageContestController'


class TestSubmitMessage(TestPublicMessage):
    fixtures = [
        'test_users',
        'test_contest',
        'test_full_package',
        'test_problem_instance',
    ]
    model = SubmitMessage
    button_viewname = 'my_submissions'
    edit_viewname = 'edit_submit_message'
    viewname = 'submit'
    controller_name = 'oioioi.contests.tests.tests.PublicMessageContestController'



class TestContestArchived(TestCase):
    fixtures = [
        'test_users',
        'test_archived_contest',
        'test_full_package',
        'test_problem_instance',
        'test_submission',
    ]

    def test_contest_archived(self):
        contest = Contest.objects.get()
        contest.controller_name = 'oioioi.oi.controllers.OIContestController'
        contest.save()
        url = reverse('participants_register', kwargs={'contest_id': contest.id})
        self.assertTrue(self.client.login(username='test_user'))
        response = self.client.get(url)
        self.assertEqual(response.status_code, 403)

    def test_submit(self):
        self.assertTrue(self.client.login(username='test_user'))
        url = reverse('submit', kwargs={'contest_id': 'c'})
        response = self.client.get(url)
        self.assertEqual(response.status_code, 403)

    def test_dashboard_view(self):
        self.assertTrue(self.client.login(username='test_user'))
        url = reverse('default_contest_view', kwargs={'contest_id': 'c'})
        response = self.client.get(url, follow=True)
        self.assertEqual(response.status_code, 200)
        self.assertContains(response, "This contest is archived.")
        self.assertNotContains(response, "Submit")

    def test_submission_list_visibility(self):
        self.assertTrue(self.client.login(username='test_user'))
        url = reverse('my_submissions', kwargs={'contest_id': 'c'})
        response = self.client.get(url)
        self.assertEqual(response.status_code, 200)
        self.assertContains(response, "Sumżyce")

    def test_add_question(self):
        self.assertTrue(self.client.login(username='test_user'))
        url = reverse('add_contest_message', kwargs={'contest_id': 'c'})
        response = self.client.get(url)
        self.assertEqual(response.status_code, 403)

    def test_question_list_visibility(self):
        self.assertTrue(self.client.login(username='test_user'))
        url = reverse('contest_all_messages', kwargs={'contest_id': 'c'})
        response = self.client.get(url)
        self.assertEqual(response.status_code, 200)

    def test_registration(self):
        contest = Contest.objects.get()
        contest.controller_name = 'oioioi.oi.controllers.OIContestController'
        contest.save()

        url = reverse('participants_register', kwargs={'contest_id': contest.id})
        self.assertTrue(self.client.login(username='test_user'))

        response = self.client.get(url)
        self.assertEqual(403, response.status_code)<|MERGE_RESOLUTION|>--- conflicted
+++ resolved
@@ -968,7 +968,7 @@
 
     @override_settings(TIME_ZONE='Europe/Warsaw')
     def test_round_dates_with_other_timezone(self):
-        contest = Contest.objects.get()    
+        contest = Contest.objects.get()
         url = reverse('problems_list', kwargs={'contest_id': contest.id})
         with fake_time(datetime(2024, 1, 1, tzinfo=timezone.utc)):
             for user in ['test_admin', 'test_contest_admin', 'test_user', 'test_observer']:
@@ -1649,7 +1649,6 @@
         # Models have names that would make them sorted in a wrong order with old sorting.
         TestsPackage.objects.create(
             problem=problem,
-<<<<<<< HEAD
             name='A-2-test-package',
         )
         TestsPackage.objects.create(
@@ -1660,29 +1659,20 @@
             problem=problem,
             description='problem-attachment',
             content=ContentFile(b'content-of-pa', name='B-2-pa.txt'),
-=======
-            name='A-test-package',
-
->>>>>>> a629e06f
         )
         ProblemAttachment.objects.create(
             problem=problem,
             description='problem-attachment',
-<<<<<<< HEAD
             content=ContentFile(b'content-of-pa', name='B-1-pa.txt'),
         )
         ContestAttachment.objects.create(
             contest=contest,
             description='contest-attachment',
             content=ContentFile(b'content-of-ca', name='C-2-ca.txt'),
-=======
-            content=ContentFile(b'content-of-pa', name='B-pa.txt'),
->>>>>>> a629e06f
         )
         ContestAttachment.objects.create(
             contest=contest,
             description='contest-attachment',
-<<<<<<< HEAD
             content=ContentFile(b'content-of-ca', name='C-1-ca.txt'),
         )
 
@@ -1693,19 +1683,6 @@
             pos = response.content.find(name.encode())
             self.assertTrue(pos > last)
             last = pos
-=======
-            content=ContentFile(b'content-of-ca', name='C-ca.txt'),
-        )
-
-        response = self.client.get(list_url)
-        self.assertContains(response, 'A-test-package')
-        tp_pos = response.content.find(b'A-test-package')
-        self.assertContains(response, 'problem-attachment')
-        pa_pos = response.content.find(b'problem-attachment')
-        self.assertContains(response, 'contest-attachment')
-        ca_pos = response.content.find(b'contest-attachment')
-        self.assertTrue(ca_pos < pa_pos < tp_pos)
->>>>>>> a629e06f
 
 
 class TestRoundExtension(TestCase, SubmitFileMixin):
