--- conflicted
+++ resolved
@@ -399,8 +399,6 @@
     return Contest.objects.values_list('controller_name', flat=True).distinct()
 
 
-<<<<<<< HEAD
-=======
 @request_cached
 def visible_contests_queryset_old(request):
     """Returns Q for filtering contests visible to the logged in user."""
@@ -428,7 +426,6 @@
     return visible_query
 
 
->>>>>>> 090b566c
 def visible_contests_query(request):
     """Returns materialized set of contests visible to the logged in user."""
     if request.GET.get('living', 'safely') == 'dangerously':
@@ -489,7 +486,6 @@
 
 @request_cached_complex
 def visible_contests_queryset(request, filter_value=None):
-<<<<<<< HEAD
     contests = visible_contests_as_django_queryset(request)
     if filter_value is not None:
         contests = contests.filter(Q(name__icontains=filter_value) | Q(id__icontains=filter_value) | Q(school_year=filter_value))
@@ -505,14 +501,7 @@
     return contests
 
 
-=======
-    contests = visible_contests_query(request)
-    if filter_value is not None:
-        contests = contests.filter(Q(name__icontains=filter_value) | Q(id__icontains=filter_value) | Q(school_year=filter_value))    
-    return set(contests)
-
 # why is there no `can_admin_contest_query`?
->>>>>>> 090b566c
 @request_cached
 def administered_contests(request):
     """Returns a list of contests for which the logged
