from datetime import datetime, timedelta  # pylint: disable=E0611

from django.core.exceptions import PermissionDenied
from django.db.models import Q
from django.http import HttpRequest
from django.shortcuts import get_object_or_404
from django.utils.module_loading import import_string
from pytz import UTC

from oioioi.base.permissions import make_request_condition
from oioioi.base.utils import request_cached
from oioioi.base.utils.query_helpers import Q_always_false
from oioioi.contests.models import (
    Contest,
    ProblemInstance,
    Round,
    RoundTimeExtension,
    Submission,
)


class RoundTimes(object):
    def __init__(
        self,
        start,
        end,
        contest,
        show_results=None,
        show_public_results=None,
        extra_time=0,
    ):
        self.start = start
        self.end = end
        self.show_results = show_results
        self.show_public_results = show_public_results
        self.contest = contest
        self.extra_time = extra_time

    def is_past(self, current_datetime):
        """Returns True if the round is over for a user"""
        end = self.get_end()
        return end is not None and current_datetime > end

    def is_active(self, current_datetime):
        """Returns True if the round is still active for a user"""
        return not (self.is_past(current_datetime) or self.is_future(current_datetime))

    def is_future(self, current_datetime):
        """Returns True if the round is not started for a user"""
        start = self.get_start()
        return start is not None and current_datetime < start

    def results_visible(self, current_datetime):
        """Returns True if results are visible for a user.

        Usually show_results date decides.

        When a RoundTimeExtension is set for a given user and the round
        is still active, results publication is delayed.
        """
        if self.show_results is None:
            return False

        if self.is_active(current_datetime):
            return current_datetime >= self.show_results + timedelta(
                minutes=self.extra_time
            )

        return current_datetime >= self.show_results

    def public_results_visible(self, current_datetime):
        """Returns True if the results of the round have already been made
        public

        It the contest's controller makes no distinction between personal
        and public results, this function returns the same as
        :meth:'results_visible'.

        Otherwise the show_public_results date is used.
        """
        if not self.contest.controller.separate_public_results():
            return self.results_visible(current_datetime)

        if self.show_public_results is None:
            return False

        return current_datetime >= self.show_public_results

    def get_start(self):
        return self.start

    def get_end(self):
        """Returns end of user roundtime
        having regard to the extension of the rounds
        """
        if self.end:
            return self.end + timedelta(minutes=self.extra_time)
        else:
            return self.end

    def get_key_for_comparison(self):
        return (
            self.get_start() or UTC.localize(datetime.min),
            self.get_end() or UTC.localize(datetime.max),
        )


def generic_rounds_times(request=None, contest=None):
    if contest is None and not hasattr(request, 'contest'):
        return {}
    contest = contest or request.contest

    cache_attribute = '_generic_rounds_times_cache'
    if request is not None:
        if not hasattr(request, cache_attribute):
            setattr(request, cache_attribute, {})
        elif contest.id in getattr(request, cache_attribute):
            return getattr(request, cache_attribute)[contest.id]

    rounds = [
        r for r in Round.objects.filter(contest=contest).select_related('contest')
    ]
    rids = [r.id for r in rounds]
    if not request or not hasattr(request, 'user') or request.user.is_anonymous:
        rtexts = {}
    else:
        rtexts = dict(
            (x['round_id'], x)
            for x in RoundTimeExtension.objects.filter(
                user=request.user, round__id__in=rids
            ).values()
        )

    result = dict(
        (
            r,
            RoundTimes(
                r.start_date,
                r.end_date,
                r.contest,
                r.results_date,
                r.public_results_date,
                rtexts[r.id]['extra_time'] if r.id in rtexts else 0,
            ),
        )
        for r in rounds
    )
    if request is not None:
        getattr(request, cache_attribute)[contest.id] = result
    return result


def rounds_times(request, contest):
    return generic_rounds_times(request, contest)


@make_request_condition
def contest_exists(request):
    return hasattr(request, 'contest') and request.contest is not None


@make_request_condition
def has_any_rounds(request_or_context):
    return Round.objects.filter(contest=request_or_context.contest).exists()


@make_request_condition
@request_cached
def has_any_active_round(request):
    controller = request.contest.controller
    for round in Round.objects.filter(contest=request.contest):
        rtimes = controller.get_round_times(request, round)
        if rtimes.is_active(request.timestamp):
            return True
    return False


def _public_results_visible(request, **kwargs):
    controller = request.contest.controller
    for round in Round.objects.filter(contest=request.contest, **kwargs):
        rtimes = controller.get_round_times(request, round)
        if not rtimes.public_results_visible(request.timestamp):
            return False
    return True


@make_request_condition
@request_cached
def all_public_results_visible(request):
    """Checks if results of all rounds of the current contest are visible to
    public.
    """
    return _public_results_visible(request)


@make_request_condition
@request_cached
def all_non_trial_public_results_visible(request):
    """Checks if results of all non-trial rounds of the current contest are
    visible to public.
    """
    return _public_results_visible(request, is_trial=False)


@make_request_condition
@request_cached
def has_any_submittable_problem(request):
    return bool(submittable_problem_instances(request))


@make_request_condition
@request_cached
def has_any_visible_problem_instance(request):
    return bool(visible_problem_instances(request))


@request_cached
def submittable_problem_instances(request):
    controller = request.contest.controller
    queryset = (
        ProblemInstance.objects.filter(contest=request.contest)
        .select_related('problem')
        .prefetch_related('round')
    )
    return [pi for pi in queryset if controller.can_submit(request, pi)]


@request_cached
def visible_problem_instances(request):
    controller = request.contest.controller
    queryset = (
        ProblemInstance.objects.filter(contest=request.contest)
        .select_related('problem')
        .prefetch_related('round')
    )
    return [pi for pi in queryset if controller.can_see_problem(request, pi)]


@request_cached
def visible_rounds(request):
    controller = request.contest.controller
    queryset = Round.objects.filter(contest=request.contest)
    return [r for r in queryset if controller.can_see_round(request, r)]


def aggregate_statuses(statuses):
    """Returns first unsuccessful status or 'OK' if all are successful"""

    failures = [s for s in statuses if s != 'OK']
    if failures:
        return failures[0]
    else:
        return 'OK'


def used_controllers():
    """Returns list of dotted paths to contest controller classes in use
    by contests on this instance.
    """
    return Contest.objects.values_list('controller_name', flat=True).distinct()


@request_cached
def visible_contests(request):
    """Returns materialized set of contests visible to the logged in user."""
    if request.GET.get('living', 'safely') == 'dangerously':
        visible_query = Contest.objects.none()
        for controller_name in used_controllers():
            controller_class = import_string(controller_name)
            # HACK: we pass None contest just to call visible_contests_query.
            # This is a workaround for mixins not taking classmethods very well.
            controller = controller_class(None)
            subquery = Contest.objects.filter(controller_name=controller_name).filter(
                controller.registration_controller().visible_contests_query(request)
            )
            visible_query = visible_query.union(subquery, all=False)
        return set(visible_query)
    visible_query = Q_always_false()
    for controller_name in used_controllers():
        controller_class = import_string(controller_name)
        # HACK: we pass None contest just to call visible_contests_query.
        # This is a workaround for mixins not taking classmethods very well.
        controller = controller_class(None)
<<<<<<< HEAD
        visible_query |= (Q(controller_name=controller_name) & controller
                          .registration_controller().visible_contests_query(request))
    contests = Contest.objects.filter(visible_query).distinct()

    if 'oioioi.supervision' in settings.INSTALLED_APPS:
        from oioioi.supervision.utils import is_user_under_supervision, \
            get_user_supervised_contests
        if hasattr(request, 'user') and \
                not request.user.is_superuser and \
                is_user_under_supervision(request.user):
            own_contests = get_user_supervised_contests(request.user)
            contests = contests.filter(id__in=own_contests)

    return set(contests)
=======
        visible_query |= Q(
            controller_name=controller_name
        ) & controller.registration_controller().visible_contests_query(request)
    return set(Contest.objects.filter(visible_query).distinct())
>>>>>>> de6026fb


@request_cached
def administered_contests(request):
    """Returns a list of contests for which the logged
    user has contest_admin permission for.
    """
    return [
        contest
        for contest in visible_contests(request)
        if can_admin_contest(request.user, contest)
    ]


@make_request_condition
@request_cached
def is_contest_admin(request):
    """Checks if the user is the contest admin of the current contest.
    This permission level allows full access to all contest functionality.
    """
    return request.user.has_perm('contests.contest_admin', request.contest)


def can_admin_contest(user, contest):
    """Checks if the user should be allowed on the admin pages of the contest.
    This is the same level of permissions as is_contest_basicadmin.
    """
    return user.has_perm('contests.contest_admin', contest) or user.has_perm(
        'contests.contest_basicadmin', contest
    )


@make_request_condition
@request_cached
def is_contest_basicadmin(request):
    """Checks if the user is a basic admin of the current contest.
    This permission level allows edit access to basic contest functionality.
    It is also implied by having full admin privileges (is_contest_admin).
    """
    return can_admin_contest(request.user, request.contest)


@make_request_condition
@request_cached
def is_contest_observer(request):
    """Checks if the current user can observe the current contest."""
    return request.user.has_perm('contests.contest_observer', request.contest)


@make_request_condition
@request_cached
def can_see_personal_data(request):
    """Checks if the current user has permission to see personal data."""
    return request.user.has_perm('contests.personal_data', request.contest)


@make_request_condition
@request_cached
def can_enter_contest(request):
    if 'oioioi.supervision' in settings.INSTALLED_APPS:
        from oioioi.supervision.utils import can_user_enter_contest
        if hasattr(request, 'user') and\
                not can_user_enter_contest(request.user, request.contest):
            return False

    rcontroller = request.contest.controller.registration_controller()
    return rcontroller.can_enter_contest(request)


def get_submission_or_error(request, submission_id, submission_class=Submission):
    """Returns the submission if it exists and user has rights to see it."""
    submission = get_object_or_404(submission_class, id=submission_id)
    if hasattr(request, 'user') and request.user.is_superuser:
        return submission
    pi = submission.problem_instance
    if pi.contest:
        if not request.contest or request.contest.id != pi.contest.id:
            raise PermissionDenied
        if is_contest_basicadmin(request) or is_contest_observer(request):
            return submission
    elif request.contest:
        raise PermissionDenied
    queryset = Submission.objects.filter(id=submission.id)
    if not pi.controller.filter_my_visible_submissions(request, queryset):
        raise PermissionDenied
    return submission


@request_cached
def last_break_between_rounds(request_or_context):
    """Returns the end_date of the latest past round and the start_date
    of the closest future round.

    Assumes that none of the rounds is active.
    """
    if isinstance(request_or_context, HttpRequest):
        rtimes = rounds_times(request_or_context, request_or_context.contest)
    else:
        rtimes = generic_rounds_times(None, request_or_context.contest)
    ends = [
        rt.get_end()
        for rt in rtimes.values()
        if rt.is_past(request_or_context.timestamp)
    ]
    starts = [
        rt.get_start()
        for rt in rtimes.values()
        if rt.is_future(request_or_context.timestamp)
    ]

    max_end = max(ends) if ends else None
    min_start = min(starts) if starts else None

    return max_end, min_start


def best_round_to_display(request, allow_past_rounds=False):
    timestamp = getattr(request, 'timestamp', None)
    contest = getattr(request, 'contest', None)

    next_rtimes = None
    current_rtimes = None
    past_rtimes = None

    if timestamp and contest:
        rtimes = dict(
            (round, contest.controller.get_round_times(request, round))
            for round in Round.objects.filter(contest=contest)
        )
        next_rtimes = [
            (r, rt) for r, rt in rtimes.items() if rt.is_future(timestamp)
        ]
        next_rtimes.sort(key=lambda r_rt: r_rt[1].get_start())
        current_rtimes = [
            (r, rt) for r, rt in rtimes if rt.is_active(timestamp) and rt.get_end()
        ]
        current_rtimes.sort(key=lambda r_rt1: r_rt1[1].get_end())
        past_rtimes = [
            (r, rt) for r, rt in rtimes.items() if rt.is_past(timestamp)
        ]
        past_rtimes.sort(key=lambda r_rt2: r_rt2[1].get_end())

    if current_rtimes:
        return current_rtimes[0][0]
    elif next_rtimes:
        return next_rtimes[0][0]
    elif past_rtimes and allow_past_rounds:
        return past_rtimes[-1][0]
    else:
        return None


@make_request_condition
def has_any_contest(request):
    contests = [contest for contest in administered_contests(request)]
    return len(contests) > 0<|MERGE_RESOLUTION|>--- conflicted
+++ resolved
@@ -281,9 +281,10 @@
         # HACK: we pass None contest just to call visible_contests_query.
         # This is a workaround for mixins not taking classmethods very well.
         controller = controller_class(None)
-<<<<<<< HEAD
-        visible_query |= (Q(controller_name=controller_name) & controller
-                          .registration_controller().visible_contests_query(request))
+        visible_query |= Q(
+            controller_name=controller_name
+        ) & controller.registration_controller().visible_contests_query(request)
+    
     contests = Contest.objects.filter(visible_query).distinct()
 
     if 'oioioi.supervision' in settings.INSTALLED_APPS:
@@ -296,12 +297,6 @@
             contests = contests.filter(id__in=own_contests)
 
     return set(contests)
-=======
-        visible_query |= Q(
-            controller_name=controller_name
-        ) & controller.registration_controller().visible_contests_query(request)
-    return set(Contest.objects.filter(visible_query).distinct())
->>>>>>> de6026fb
 
 
 @request_cached
