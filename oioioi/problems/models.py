import logging
import os.path
from contextlib import contextmanager
from traceback import format_exception

from django.conf import settings
from django.contrib.auth.models import User
from django.core import validators
from django.core.exceptions import ValidationError
from django.core.files.base import ContentFile
from django.core.validators import validate_slug
from django.db import models, transaction
from django.db.models.signals import post_save, pre_delete, post_delete
from django.dispatch import receiver
from django.utils import timezone
from django.utils.encoding import force_str
from django.utils.functional import cached_property
from django.utils.module_loading import import_string
from django.utils.text import get_valid_filename
from django.utils.translation import get_language, pgettext_lazy
from django.utils.translation import gettext_lazy as _
from oioioi.base.fields import DottedNameField, EnumField, EnumRegistry
from oioioi.base.utils import split_extension, strip_num_or_hash
from oioioi.contests.models import ProblemInstance
from oioioi.filetracker.fields import FileField
from oioioi.problems.validators import validate_origintag
from unidecode import unidecode

logger = logging.getLogger(__name__)


def make_problem_filename(instance, filename):
    if not isinstance(instance, Problem):
        try:
            instance = instance.problem
        except AttributeError:
            assert hasattr(instance, 'problem'), (
                'problem_file_generator used '
                'on object %r which does not have \'problem\' attribute' % (instance,)
            )
    return 'problems/%d/%s' % (
        instance.id,
        get_valid_filename(os.path.basename(filename)),
    )



class Problem(models.Model):
    """Represents a problem in the problems database.

    Instances of :class:`Problem` do not represent problems in contests,
    see :class:`oioioi.contests.models.ProblemInstance` for those.

    Each :class:`Problem` has associated main
    :class:`oioioi.contests.models.ProblemInstance`,
    called main_problem_instance:
    1) It is not assigned to any contest.
    2) It allows sending submissions aside from contests.
    3) It is a base to create another instances.
    """

    legacy_name = models.CharField(max_length=255, verbose_name=_("legacy name"))
    short_name = models.CharField(
        max_length=30, validators=[validate_slug], verbose_name=_("short name")
    )
    controller_name = DottedNameField(
        'oioioi.problems.controllers.ProblemController', verbose_name=_("type")
    )
    contest = models.ForeignKey(
        'contests.Contest',
        null=True,
        blank=True,
        verbose_name=_("contest"),
        on_delete=models.SET_NULL,
    )
    author = models.ForeignKey(
        User, null=True, blank=True, verbose_name=_("author"), on_delete=models.SET_NULL
    )
    # visibility defines read access to all of problem data (this includes
    # the package, all tests and attachments)
    VISIBILITY_PUBLIC = 'PU'
    VISIBILITY_FRIENDS = 'FR'
    VISIBILITY_PRIVATE = 'PR'
    VISIBILITY_LEVELS_CHOICES = [
        (VISIBILITY_PUBLIC, 'Public'),
        (VISIBILITY_FRIENDS, 'Friends'),
        (VISIBILITY_PRIVATE, 'Private'),
    ]
    visibility = models.CharField(
        max_length=2,
        verbose_name=_("visibility"),
        choices=VISIBILITY_LEVELS_CHOICES,
        default=VISIBILITY_FRIENDS,
    )
    package_backend_name = DottedNameField(
        'oioioi.problems.package.ProblemPackageBackend',
        null=True,
        blank=True,
        verbose_name=_("package type"),
    )
    ascii_name = models.CharField(
        max_length=255, null=True
    )  # autofield, no polish characters

    # main_problem_instance:
    # null=True, because there is a cyclic dependency
    # and during creation of any Problem, main_problem_instance
    # must be temporarily set to Null
    # (ProblemInstance has ForeignKey to Problem
    #  and Problem has ForeignKey to ProblemInstance)
    main_problem_instance = models.ForeignKey(
        'contests.ProblemInstance',
        null=True,
        blank=False,
        verbose_name=_("main problem instance"),
        related_name='main_problem_instance',
        on_delete=models.CASCADE,
    )

    @cached_property
    def name(self):
<<<<<<< HEAD
        problem_name = ProblemName.objects.filter(
            problem=self.pk, language=get_language()
        ).first()
        return problem_name.name if problem_name else self.legacy_name
=======
        # We fetch all of self.names and filter by language in Python instead of Django. 
        # This allows us to do prefetch_related('names'), which considerably speeds up 
        # views such as task_archive_tag_view that query many problems and their associated names

        # Check if primary key exists, as it's needed to access related fields such as `names`
        if self.pk:
            for problem_name in self.names.all():
                if problem_name.language == get_language():
                    return problem_name.name

        return self.legacy_name
>>>>>>> 9baa91ed

    @property
    def controller(self):
        return import_string(self.controller_name)(self)

    @property
    def package_backend(self):
        return import_string(self.package_backend_name)()

    @classmethod
    def create(cls, *args, **kwargs):
        """Creates a new :class:`Problem` object, with associated
        main_problem_instance.

        After the call, the :class:`Problem` and the
        :class:`ProblemInstance` objects will be saved in the database.
        """
        problem = cls(*args, **kwargs)
        problem.save()
        import oioioi.contests.models

        pi = oioioi.contests.models.ProblemInstance(problem=problem)
        pi.save()
        pi.short_name += "_main"
        pi.save()
        problem.main_problem_instance = pi
        problem.save()
        return problem

    class Meta(object):
        verbose_name = _("problem")
        verbose_name_plural = _("problems")
        permissions = (
            ('can_modify_tags', _("Can modify tags")),
            ('problems_db_admin', _("Can administer the problems database")),
            ('problem_admin', _("Can administer the problem")),
        )

    def __str__(self):
        return u'%(name)s (%(short_name)s)' % {
            u'short_name': self.short_name,
            u'name': self.name,
        }

    def save(self, *args, **kwargs):
        self.ascii_name = unidecode(str(self.name))
        super(Problem, self).save(*args, **kwargs)


@receiver(post_save, sender=Problem)
def _call_controller_adjust_problem(sender, instance, raw, **kwargs):
    if not raw and instance.controller_name:
        instance.controller.adjust_problem()


@receiver(pre_delete, sender=Problem)
def _check_problem_instance_integrity(sender, instance, **kwargs):
    from oioioi.contests.models import ProblemInstance

    pis = ProblemInstance.objects.filter(problem=instance, contest__isnull=True)
    if pis.count() > 1:
        raise RuntimeError(
            "Multiple main_problem_instance objects for a single problem."
        )


class ProblemName(models.Model):
    """Represents a problem's name translation in a given language.

    Problem should have its name translated to all available languages.
    """

    problem = models.ForeignKey(Problem, related_name='names', on_delete=models.CASCADE)
    name = models.CharField(
        max_length=255,
        verbose_name=_("name translation"),
        help_text=_("Human-readable name."),
    )
    language = models.CharField(
        max_length=2, choices=settings.LANGUAGES, verbose_name=_("language code")
    )

    class Meta(object):
        unique_together = ('problem', 'language')
        verbose_name = _("problem name")
        verbose_name_plural = _("problem names")

    def __str__(self):
        return str("{} - {}".format(self.problem, self.language))


class ProblemStatement(models.Model):
    """Represents a file containing problem statement.

    Problem may have multiple statements, for example in various languages
    or formats. Formats should be detected according to filename extension
    of :attr:`content`.
    """

    problem = models.ForeignKey(
        Problem, related_name='statements', on_delete=models.CASCADE
    )
    language = models.CharField(
        max_length=6, blank=True, null=True, verbose_name=_("language code")
    )
    content = FileField(upload_to=make_problem_filename, verbose_name=_("content"))

    @property
    def filename(self):
        return os.path.split(self.content.name)[1]

    @property
    def download_name(self):
        return self.problem.short_name + self.extension

    @property
    def extension(self):
        return os.path.splitext(self.content.name)[1].lower()

    class Meta(object):
        verbose_name = _("problem statement")
        verbose_name_plural = _("problem statements")

    def __str__(self):
        return u'%s / %s' % (self.problem.name, self.filename)



class ProblemAttachment(models.Model):
    """Represents an additional file visible to the contestant, linked to
    a problem.

    This may be used for things like input data for open data tasks, or for
    giving users additional libraries etc.
    """

    problem = models.ForeignKey(
        Problem, related_name='attachments', on_delete=models.CASCADE
    )
    description = models.CharField(max_length=255, verbose_name=_("description"))
    content = FileField(upload_to=make_problem_filename, verbose_name=_("content"))

    @property
    def filename(self):
        return os.path.split(self.content.name)[1]

    @property
    def download_name(self):
        return strip_num_or_hash(self.filename)

    class Meta(object):
        verbose_name = _("attachment")
        verbose_name_plural = _("attachments")

    def __str__(self):
        return u'%s / %s' % (self.problem.name, self.filename)


def _make_package_filename(instance, filename):
    if instance.contest:
        contest_name = instance.contest.id
    else:
        contest_name = 'no_contest'
    return 'package/%s/%s' % (
        contest_name,
        get_valid_filename(os.path.basename(filename)),
    )


package_statuses = EnumRegistry()
package_statuses.register('?', pgettext_lazy("Pending", "Pending problem package"))
package_statuses.register('OK', _("Uploaded"))
package_statuses.register('ERR', _("Error"))

TRACEBACK_STACK_LIMIT = 100


def truncate_unicode(string, length, encoding='utf-8'):
    """ Truncates string to be `length` bytes long. """
    encoded = string.encode(encoding)[:length]
    return encoded.decode(encoding, 'ignore')


class ProblemPackage(models.Model):
    """Represents a file with data necessary for creating a
    :class:`~oioioi.problems.models.Problem` instance.
    """

    package_file = FileField(
        upload_to=_make_package_filename, verbose_name=_("package")
    )
    contest = models.ForeignKey(
        'contests.Contest',
        null=True,
        blank=True,
        verbose_name=_("contest"),
        on_delete=models.SET_NULL,
    )
    problem = models.ForeignKey(
        Problem,
        verbose_name=_("problem"),
        null=True,
        blank=True,
        on_delete=models.CASCADE,
    )
    created_by = models.ForeignKey(
        User,
        verbose_name=_("created by"),
        null=True,
        blank=True,
        on_delete=models.SET_NULL,
    )
    problem_name = models.CharField(
        max_length=30,
        validators=[validate_slug],
        verbose_name=_("problem name"),
        null=True,
        blank=True,
    )
    celery_task_id = models.CharField(max_length=50, unique=True, null=True, blank=True)
    info = models.CharField(
        max_length=1000, null=True, blank=True, verbose_name=_("Package information")
    )
    traceback = FileField(
        upload_to=_make_package_filename,
        verbose_name=_("traceback"),
        null=True,
        blank=True,
    )
    status = EnumField(package_statuses, default='?', verbose_name=_("status"))
    creation_date = models.DateTimeField(
        default=timezone.now, verbose_name=_("creation date")
    )

    @property
    def download_name(self):
        ext = split_extension(self.package_file.name)[1]
        if self.problem:
            return self.problem.short_name + ext
        else:
            filename = os.path.split(self.package_file.name)[1]
            return strip_num_or_hash(filename)

    class Meta(object):
        verbose_name = _("problem package")
        verbose_name_plural = _("problem packages")
        ordering = ['-creation_date']

    class StatusSaver(object):
        def __init__(self, package):
            self.package_id = package.id

        def __enter__(self):
            pass

        def __exit__(self, type, value, traceback):
            package = ProblemPackage.objects.get(id=self.package_id)
            if type:
                package.status = 'ERR'

                try:
                    # This will work if a PackageProcessingError was thrown
                    info = _(
                        u"Failed operation: %(name)s\n"
                        u"Operation description: %(desc)s\n \n"
                        u"Error description: %(error)r\n \n"
                        % dict(
                            name=value.raiser,
                            desc=value.raiser_desc,
                            error=value.original_exception_info[1],
                        )
                    )

                    type, value, _old_traceback = value.original_exception_info
                except AttributeError:
                    info = _(
                        u"Failed operation unknown.\n"
                        u"Error description: %(error)s\n \n" % dict(error=value)
                    )

                # Truncate error so it doesn't take up whole page in list
                # view (or much space in the database).
                # Full info is available in package.traceback anyway.
                package.info = truncate_unicode(
                    info, ProblemPackage._meta.get_field('info').max_length
                )

                package.traceback = ContentFile(
                    force_str(info)
                    + ''.join(
                        format_exception(type, value, traceback, TRACEBACK_STACK_LIMIT)
                    ),
                    'traceback.txt',
                )
                logger.exception(
                    "Error processing package %s",
                    package.package_file.name,
                    extra={'omit_sentry': True},
                )
            else:
                package.status = 'OK'

            package.celery_task_id = None
            package.save()
            return True

    def save_operation_status(self):
        """Returns a context manager to be used during the unpacking process.

        The code inside the ``with`` statment is executed in a transaction.

        If the code inside the ``with`` statement executes successfully,
        the package ``status`` field is set to ``OK``.

        If an exception is thrown, it gets logged together with the
        traceback. Additionally, its value is saved in the package
        ``info`` field.

        Lastly, if the package gets deleted from the database before
        the ``with`` statement ends, a
        :class:`oioioi.problems.models.ProblemPackage.DoesNotExist`
        exception is thrown.
        """

        @contextmanager
        def manager():
            with self.StatusSaver(self), transaction.atomic():
                yield None

        return manager()



class ProblemSite(models.Model):
    """Represents a global problem site.

    Contains configuration necessary to view and submit solutions
    to a :class:`~oioioi.problems.models.Problem`.
    """

    problem = models.OneToOneField(Problem, on_delete=models.CASCADE)
    url_key = models.CharField(max_length=40, unique=True)

    def __str__(self):
        return str(self.problem)

    class Meta(object):
        verbose_name = _("problem site")
        verbose_name_plural = _("problem sites")


class MainProblemInstance(ProblemInstance):
    class Meta(object):
        proxy = True


class ProblemStatistics(models.Model):
    problem = models.OneToOneField(
        Problem, on_delete=models.CASCADE, related_name='statistics'
    )
    user_statistics = models.ManyToManyField(User, through='UserStatistics')

    submitted = models.IntegerField(default=0, verbose_name=_("attempted solutions"))
    solved = models.IntegerField(default=0, verbose_name=_("correct solutions"))
    avg_best_score = models.IntegerField(default=0, verbose_name=_("average result"))
    _best_score_sum = models.IntegerField(default=0)


class UserStatistics(models.Model):
    problem_statistics = models.ForeignKey(ProblemStatistics, on_delete=models.CASCADE)
    user = models.ForeignKey(User, on_delete=models.CASCADE)

    has_submitted = models.BooleanField(default=False, verbose_name=_("user submitted"))
    has_solved = models.BooleanField(default=False, verbose_name=_("user solved"))
    best_score = models.IntegerField(default=0, verbose_name=_("user's best score"))

    class Meta(object):
        unique_together = ('problem_statistics', 'user')


def _localized(*localized_fields):
    """Some models may have fields with language-specific data, which cannot be
    translated through the normal internalization tools, as it is not
    defined in the source code (e.g. names of dynamically defined items).

    Decorate a class with this decorator when there exists a class that:
     - has a ForeignKey to the decorated class with a related_name
       of `localizations`.
     - has a `language` field, and all of `localized_fields`.
    The `localized_fields` can then be accessed directly through the
    decorated class, and will be matched to the current language.

    Be sure to use prefetch_related('localizations') if you will be
    querying multiple localized model instances!

    Also see: LocalizationForm
    """

    def decorator(cls):
        def localize(self, key):
            language = get_language()
            # In case prefetch_related('localizations') was done don't want to
            # use filter to avoid database queries. If it wasn't - querying one
            # language vs all languages is not too much of a difference anyway.
            for localization in self.localizations.all():
                if localization.language == language:
                    return getattr(localization, key)
            return None

        def __getattr__(self, key):
            if key in self.localized_fields:
                return self.localize(key)
            else:
                raise AttributeError(
                    "'{}' object has no attribute '{}'".format(cls.__name__, key)
                )

        cls.localized_fields = localized_fields
        cls.localize = localize
        cls.__getattr__ = __getattr__
        return cls

    return decorator


@_localized('short_name', 'full_name', 'description')

class OriginTag(models.Model):
    """OriginTags are used along with OriginInfoCategories and OriginInfoValue
    to give information about the problem's origin. OriginTags themselves
    represent general information about a problem's origin, whereas
    OriginInfoValues grouped under OriginInfoCategories represent more
    specific information. A Problem should probably not have more than one
    OriginTag, and should probably have one OriginInfoValue for each
    category.

    See also: OriginInfoCategory, OriginInfoValue
    """

    name = models.CharField(
        max_length=20,
        validators=(validate_origintag,),
        verbose_name=_("name"),
        help_text=_(
            "Short, searchable name consisting only of lowercase letters, numbers, "
            "and hyphens.<br>"
            "This should refer to general origin, i.e. a particular contest, "
            "competition, programming camp, etc.<br>"
            "This will be displayed verbatim in the Problemset."
        ),
    )
    problems = models.ManyToManyField(
        Problem,
        blank=True,
        verbose_name=_("problems"),
        help_text=_("Selected problems will be tagged with this tag.<br>"),
    )

    class Meta(object):
        verbose_name = _("origin tag")
        verbose_name_plural = _("origin tags")

    def __str__(self):
        return str(self.name)



class OriginTagLocalization(models.Model):
    origin_tag = models.ForeignKey(
        OriginTag, related_name='localizations', on_delete=models.CASCADE
    )
    language = models.CharField(
        max_length=2, choices=settings.LANGUAGES, verbose_name=_("language")
    )
    full_name = models.CharField(
        max_length=255,
        verbose_name=_("full name"),
        help_text=_(
            "Full, official name of the contest, competition, programming camp, etc. "
            "which this tag represents."
        ),
    )
    short_name = models.CharField(
        max_length=32,
        blank=True,
        verbose_name=_("abbreviation"),
        help_text=_("(optional) Official abbreviation of the full name."),
    )
    description = models.TextField(
        blank=True,
        verbose_name=_("description"),
        help_text=_(
            "(optional) Longer description which Will be displayed in the "
            "Task Archive next to the name."
        ),
    )

    class Meta(object):
        unique_together = ('origin_tag', 'language')
        verbose_name = _("origin tag localization")
        verbose_name_plural = _("origin tag localizations")

    def __str__(self):
        return str("{} - {}".format(self.origin_tag, self.language))


@_localized('full_name')

class OriginInfoCategory(models.Model):
    """This class represents a category of information, which further specifies
    what its parent_tag is already telling about the origin. It doesn't do
    much by itself and is instead used to group OriginInfoValues by category

    See also: OriginTag, OriginInfoValue
    """

    parent_tag = models.ForeignKey(
        OriginTag,
        related_name='info_categories',
        on_delete=models.CASCADE,
        verbose_name=_("parent tag"),
        help_text=_(
            "This category will be a possible category of information for problems "
            "tagged with the selected tag."
        ),
    )
    name = models.CharField(
        max_length=20,
        validators=(validate_origintag,),
        verbose_name=_("name"),
        help_text=_(
            "Type of information within this category. Short, searchable name "
            "consisting of only lowercase letters, numbers, and hyphens.<br>"
            "Examples: 'year', 'edition', 'stage', 'day'."
        ),
    )
    order = models.IntegerField(
        blank=True,
        null=True,
        verbose_name=_("grouping order"),
        help_text=_(
            "Sometimes the parent_tag relationship by itself is not enough to convey "
            "full information about the information hierarchy.<br>"
            "Some categories are broader, and others are more specific. More specific "
            "tags should probably be visually grouped after/under broader tags when "
            "displayed.<br>The broader the category is the lower grouping order it "
            "should have - e.g. 'year' should have lower order than 'round'.<br>"
            "Left blank means 'infinity', which usually means that this category will "
            "not be used for grouping - some categories could be too specific (e.g. "
            "when grouping would result in 'groups' of single Problems)."
        ),
    )

    class Meta(object):
        verbose_name = _("origin tag - information category")
        verbose_name_plural = _("origin tags - information categories")
        unique_together = ('name', 'parent_tag')

    def __str__(self):
        return str("{}_{}".format(self.parent_tag, self.name))



class OriginInfoCategoryLocalization(models.Model):
    origin_info_category = models.ForeignKey(
        OriginInfoCategory, related_name='localizations', on_delete=models.CASCADE
    )
    language = models.CharField(
        max_length=2, choices=settings.LANGUAGES, verbose_name=_("language")
    )
    full_name = models.CharField(
        max_length=32,
        verbose_name=_("name translation"),
        help_text=_("Human-readable name."),
    )

    class Meta(object):
        unique_together = ('origin_info_category', 'language')
        verbose_name = _("origin info category localization")
        verbose_name_plural = _("origin info category localizations")

    def __str__(self):
        return str("{} - {}".format(self.origin_info_category, self.language))


@_localized('full_value')

class OriginInfoValue(models.Model):
    """This class represents additional information, further specifying
    what its parent_tag is already telling about the origin. Each
    OriginInfoValue has a category, in which it should be unique, and
    problems should only have one OriginInfoValue within any category.

    See alse: OriginTag, OriginInfoCategory
    """

    parent_tag = models.ForeignKey(
        OriginTag,
        related_name='info_values',
        on_delete=models.CASCADE,
        verbose_name=_("parent tag"),
        help_text=_(
            "If an OriginTag T is a parent of OriginInfoValue V, the presence of V "
            "on a Problem implies the presence of T.<br>"
            "OriginInfoValues with the same values are also treated as distinct if "
            "they have different parents.<br>"
            "You can think of this distinction as prepending an OriginTag.name prefix "
            "to an OriginInfoValue.value<br>"
            "e.g. for OriginTag 'pa' and OriginInfoValue '2011', this unique "
            "OriginInfoValue.name would be 'pa_2011'"
        ),
    )
    category = models.ForeignKey(
        OriginInfoCategory,
        related_name='values',
        on_delete=models.CASCADE,
        verbose_name=_("category"),
        help_text=_(
            "This information should be categorized under the selected category."
        ),
    )
    value = models.CharField(
        max_length=32,
        validators=(validate_origintag,),
        verbose_name=_("value"),
        help_text=_(
            "Short, searchable value consisting of only lowercase letters and "
            "numbers.<br>"
            "This will be displayed verbatim in the Problemset - it must be unique "
            "within its parent tag.<br>"
            "Examples: for year: '2011', but for round: 'r1' (just '1' for round "
            "would be ambiguous)."
        ),
    )
    order = models.IntegerField(
        default=0,
        verbose_name=_("display order"),
        help_text=_("Order in which this value will be sorted within its category."),
    )
    problems = models.ManyToManyField(
        Problem,
        blank=True,
        verbose_name=_("problems"),
        help_text=_(
            "Select problems described by this value. They will also be tagged with "
            "the parent tag.<br>"
        ),
    )

    @property
    def name(self):
        # Should be unique due to unique constraints on value and parent_tag.name
        return str('{}_{}'.format(self.parent_tag, self.value))

    @property
    def full_name(self):
        return str(
            u'{} {}'.format(self.parent_tag.full_name, self.full_value)
        )

    class Meta(object):
        unique_together = ('parent_tag', 'value')
        verbose_name = _("origin tag - information value")
        verbose_name_plural = _("origin tags - information values")

    def __str__(self):
        return str(self.name)



class OriginInfoValueLocalization(models.Model):
    origin_info_value = models.ForeignKey(
        OriginInfoValue, related_name='localizations', on_delete=models.CASCADE
    )
    language = models.CharField(
        max_length=2, choices=settings.LANGUAGES, verbose_name=_("language")
    )
    full_value = models.CharField(
        max_length=64,
        verbose_name=_("translated value"),
        help_text=_("Human-readable value."),
    )

    class Meta(object):
        unique_together = ('origin_info_value', 'language')
        verbose_name = _("origin info value localization")
        verbose_name_plural = _("origin info value localizations")

    def __str__(self):
        return str("{} - {}".format(self.origin_info_value, self.language))


@_localized('full_name')

class DifficultyTag(models.Model):
    name = models.CharField(
        max_length=20,
        unique=True,
        verbose_name=_("name"),
        null=False,
        blank=False,
        validators=[
            validators.MinLengthValidator(3),
            validators.MaxLengthValidator(20),
            validators.validate_slug,
        ],
    )
    problems = models.ManyToManyField(Problem, through='DifficultyTagThrough')

    class Meta(object):
        verbose_name = _("difficulty tag")
        verbose_name_plural = _("difficulty tags")
        ordering = ["pk"]

    def __str__(self):
        return str(self.name)



class DifficultyTagThrough(models.Model):
    problem = models.OneToOneField(Problem, on_delete=models.CASCADE)
    tag = models.ForeignKey(DifficultyTag, on_delete=models.CASCADE)

    # This string will be visible in an admin form.
    def __str__(self):
        return str(self.tag.name)



class DifficultyTagLocalization(models.Model):
    difficulty_tag = models.ForeignKey(
        DifficultyTag, related_name='localizations', on_delete=models.CASCADE
    )
    language = models.CharField(
        max_length=2, choices=settings.LANGUAGES, verbose_name=_("language")
    )
    full_name = models.CharField(
        max_length=32,
        verbose_name=_("name translation"),
        help_text=_("Human-readable name."),
    )

    class Meta(object):
        unique_together = ('difficulty_tag', 'language')
        verbose_name = _("difficulty tag localization")
        verbose_name_plural = _("difficulty tag localizations")

    def __str__(self):
        return str("{} - {}".format(self.difficulty_tag, self.language))



class DifficultyTagProposal(models.Model):
    problem = models.ForeignKey(Problem, on_delete=models.CASCADE)
    tag = models.ForeignKey(DifficultyTag, on_delete=models.CASCADE, null=True)
    user = models.ForeignKey(User, on_delete=models.SET_NULL, null=True)

    def __str__(self):
        return str(self.problem.name) + u' -- ' + str(self.tag.name)

    class Meta(object):
        verbose_name = _("difficulty proposal")
        verbose_name_plural = _("difficulty proposals")



class AggregatedDifficultyTagProposal(models.Model):
    problem = models.ForeignKey('Problem', on_delete=models.CASCADE)
    tag = models.ForeignKey('DifficultyTag', on_delete=models.CASCADE)
    amount = models.PositiveIntegerField(default=0)

    def __str__(self):
        return str(self.problem.name) + u' -- ' + str(self.tag.name) + u' -- ' + str(self.amount)

    class Meta:
        verbose_name = _("aggregated difficulty tag proposal")
        verbose_name_plural = _("aggregated difficulty tag proposals")
        unique_together = ('problem', 'tag')


@_localized('full_name')

class AlgorithmTag(models.Model):
    name = models.CharField(
        max_length=20,
        unique=True,
        verbose_name=_("name"),
        null=False,
        blank=False,
        validators=[
            validators.MinLengthValidator(2),
            validators.MaxLengthValidator(20),
            validators.validate_slug,
        ],
    )
    problems = models.ManyToManyField(Problem, through='AlgorithmTagThrough')

    class Meta(object):
        verbose_name = _("algorithm tag")
        verbose_name_plural = _("algorithm tags")

    def __str__(self):
        return str(self.name)



class AlgorithmTagThrough(models.Model):
    problem = models.ForeignKey(Problem, on_delete=models.CASCADE)
    tag = models.ForeignKey(AlgorithmTag, on_delete=models.CASCADE)

    # This string will be visible in an admin form.
    def __str__(self):
        return str(self.tag.name)

    class Meta(object):
        unique_together = ('problem', 'tag')



class AlgorithmTagLocalization(models.Model):
    algorithm_tag = models.ForeignKey(
        AlgorithmTag, related_name='localizations', on_delete=models.CASCADE
    )
    language = models.CharField(
        max_length=2, choices=settings.LANGUAGES, verbose_name=_("language")
    )
    full_name = models.CharField(
        max_length=50,
        verbose_name=_("name translation"),
        help_text=_("Human-readable name."),
    )

    class Meta(object):
        unique_together = ('algorithm_tag', 'language')
        verbose_name = _("algorithm tag localization")
        verbose_name_plural = _("algorithm tag localizations")

    def __str__(self):
        return str("{} - {}".format(self.algorithm_tag, self.language))



class AlgorithmTagProposal(models.Model):
    problem = models.ForeignKey(Problem, on_delete=models.CASCADE)
    tag = models.ForeignKey(AlgorithmTag, on_delete=models.CASCADE)
    user = models.ForeignKey(User, on_delete=models.SET_NULL, null=True)

    def __str__(self):
        return str(self.problem.name) + u' -- ' + str(self.tag.name)

    class Meta(object):
        verbose_name = _("algorithm tag proposal")
        verbose_name_plural = _("algorithm tag proposals")



class AggregatedAlgorithmTagProposal(models.Model):
    problem = models.ForeignKey('Problem', on_delete=models.CASCADE)
    tag = models.ForeignKey('AlgorithmTag', on_delete=models.CASCADE)
    amount = models.PositiveIntegerField(default=0)

    def __str__(self):
        return str(self.problem.name) + u' -- ' + str(self.tag.name) + u' -- ' + str(self.amount)

    class Meta:
        verbose_name = _("aggregated algorithm tag proposal")
        verbose_name_plural = _("aggregated algorithm tag proposals")
        unique_together = ('problem', 'tag')
        indexes = [
            models.Index(fields=['problem']),
        ]


def increase_aggregated_tag_proposal(sender, instance, created, aggregated_model, **kwargs):
    if created:
        with transaction.atomic():
            aggregated_model.objects.filter(
                problem=instance.problem,
                tag=instance.tag
            ).update(amount=models.F('amount') + 1) \
            or \
            aggregated_model.objects.create(
                problem=instance.problem,
                tag=instance.tag,
                amount=1
            )

@receiver(post_save, sender=AlgorithmTagProposal)
def increase_aggregated_algorithm_tag_proposal(sender, instance, created, **kwargs):
    increase_aggregated_tag_proposal(sender, instance, created, AggregatedAlgorithmTagProposal, **kwargs)

@receiver(post_save, sender=DifficultyTagProposal)
def increase_aggregated_difficulty_tag_proposal(sender, instance, created, **kwargs):
    increase_aggregated_tag_proposal(sender, instance, created, AggregatedDifficultyTagProposal, **kwargs)


def decrease_aggregated_tag_proposal(sender, instance, aggregated_model, **kwargs):
    try:
        with transaction.atomic():
            aggregated_model.objects.filter(
                problem=instance.problem,
                tag=instance.tag
            ).filter(amount__gt=1).update(amount=models.F('amount') - 1) \
            or \
            aggregated_model.objects.filter(
                problem=instance.problem,
                tag=instance.tag
            ).delete()

    except Exception as e:
        logger.exception(
            "Error decreasing aggregated tag proposal for problem %s and tag %s.",
            instance.problem,
            instance.tag
        )


@receiver(post_delete, sender=AlgorithmTagProposal)
def decrease_aggregated_algorithm_tag_proposal(sender, instance, **kwargs):
    decrease_aggregated_tag_proposal(sender, instance, AggregatedAlgorithmTagProposal, **kwargs)

@receiver(post_delete, sender=DifficultyTagProposal)
def decrease_aggregated_difficulty_tag_proposal(sender, instance, **kwargs):
    decrease_aggregated_tag_proposal(sender, instance, AggregatedDifficultyTagProposal, **kwargs)<|MERGE_RESOLUTION|>--- conflicted
+++ resolved
@@ -119,14 +119,8 @@
 
     @cached_property
     def name(self):
-<<<<<<< HEAD
-        problem_name = ProblemName.objects.filter(
-            problem=self.pk, language=get_language()
-        ).first()
-        return problem_name.name if problem_name else self.legacy_name
-=======
-        # We fetch all of self.names and filter by language in Python instead of Django. 
-        # This allows us to do prefetch_related('names'), which considerably speeds up 
+        # We fetch all of self.names and filter by language in Python instead of Django.
+        # This allows us to do prefetch_related('names'), which considerably speeds up
         # views such as task_archive_tag_view that query many problems and their associated names
 
         # Check if primary key exists, as it's needed to access related fields such as `names`
@@ -136,7 +130,6 @@
                     return problem_name.name
 
         return self.legacy_name
->>>>>>> 9baa91ed
 
     @property
     def controller(self):
